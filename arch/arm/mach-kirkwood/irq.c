--- conflicted
+++ resolved
@@ -10,6 +10,7 @@
 #include <linux/gpio.h>
 #include <linux/kernel.h>
 #include <linux/irq.h>
+#include <linux/io.h>
 #include <mach/bridge-regs.h>
 #include <plat/orion-gpio.h>
 #include <plat/irq.h>
@@ -36,14 +37,8 @@
 	/*
 	 * Initialize gpiolib for GPIOs 0-49.
 	 */
-<<<<<<< HEAD
-	orion_gpio_init(NULL, 0, 32, (void __iomem *)GPIO_LOW_VIRT_BASE, 0,
-			IRQ_KIRKWOOD_GPIO_START, gpio0_irqs);
-	orion_gpio_init(NULL, 32, 18, (void __iomem *)GPIO_HIGH_VIRT_BASE, 0,
-=======
 	orion_gpio_init(NULL, 0, 32, GPIO_LOW_VIRT_BASE, 0,
 			IRQ_KIRKWOOD_GPIO_START, gpio0_irqs);
 	orion_gpio_init(NULL, 32, 18, GPIO_HIGH_VIRT_BASE, 0,
->>>>>>> 4a8e43fe
 			IRQ_KIRKWOOD_GPIO_START + 32, gpio1_irqs);
 }