ifeq ($(CONFIG_OF),y)

# Keep at91 dtb files sorted alphabetically for each SoC
# rm9200
dtb-$(CONFIG_ARCH_AT91) += at91rm9200ek.dtb
# sam9260
dtb-$(CONFIG_ARCH_AT91) += animeo_ip.dtb
dtb-$(CONFIG_ARCH_AT91) += aks-cdu.dtb
dtb-$(CONFIG_ARCH_AT91) += ethernut5.dtb
dtb-$(CONFIG_ARCH_AT91) += evk-pro3.dtb
dtb-$(CONFIG_ARCH_AT91) += tny_a9260.dtb
dtb-$(CONFIG_ARCH_AT91) += usb_a9260.dtb
# sam9263
dtb-$(CONFIG_ARCH_AT91) += at91sam9263ek.dtb
dtb-$(CONFIG_ARCH_AT91) += tny_a9263.dtb
dtb-$(CONFIG_ARCH_AT91) += usb_a9263.dtb
# sam9g20
dtb-$(CONFIG_ARCH_AT91) += at91sam9g20ek.dtb
dtb-$(CONFIG_ARCH_AT91) += at91sam9g20ek_2mmc.dtb
dtb-$(CONFIG_ARCH_AT91) += kizbox.dtb
dtb-$(CONFIG_ARCH_AT91) += tny_a9g20.dtb
dtb-$(CONFIG_ARCH_AT91) += usb_a9g20.dtb
# sam9g45
dtb-$(CONFIG_ARCH_AT91) += at91sam9m10g45ek.dtb
dtb-$(CONFIG_ARCH_AT91) += pm9g45.dtb
# sam9n12
dtb-$(CONFIG_ARCH_AT91) += at91sam9n12ek.dtb
# sam9x5
dtb-$(CONFIG_ARCH_AT91) += at91sam9g15ek.dtb
dtb-$(CONFIG_ARCH_AT91) += at91sam9g25ek.dtb
dtb-$(CONFIG_ARCH_AT91) += at91sam9g35ek.dtb
dtb-$(CONFIG_ARCH_AT91) += at91sam9x25ek.dtb
dtb-$(CONFIG_ARCH_AT91) += at91sam9x35ek.dtb

dtb-$(CONFIG_ARCH_BCM2835) += bcm2835-rpi-b.dtb
dtb-$(CONFIG_ARCH_BCM) += bcm11351-brt.dtb
dtb-$(CONFIG_ARCH_DAVINCI) += da850-enbw-cmc.dtb \
	da850-evm.dtb
dtb-$(CONFIG_ARCH_DOVE) += dove-cm-a510.dtb \
	dove-cubox.dtb \
	dove-dove-db.dtb
dtb-$(CONFIG_ARCH_EXYNOS) += exynos4210-origen.dtb \
	exynos4210-smdkv310.dtb \
	exynos4210-trats.dtb \
<<<<<<< HEAD
	exynos4412-odroidx.dtb \
=======
	exynos4210-universal_c210.dtb \
>>>>>>> 0682edaa
	exynos4412-smdk4412.dtb \
	exynos4412-origen.dtb \
	exynos5250-arndale.dtb \
	exynos5250-smdk5250.dtb \
	exynos5250-snow.dtb \
	exynos5440-ssdk5440.dtb
dtb-$(CONFIG_ARCH_HIGHBANK) += highbank.dtb \
	ecx-2000.dtb
dtb-$(CONFIG_ARCH_INTEGRATOR) += integratorap.dtb \
	integratorcp.dtb
dtb-$(CONFIG_ARCH_LPC32XX) += ea3250.dtb phy3250.dtb
dtb-$(CONFIG_ARCH_KIRKWOOD) += kirkwood-dns320.dtb \
	kirkwood-dns325.dtb \
	kirkwood-dockstar.dtb \
	kirkwood-dreamplug.dtb \
	kirkwood-goflexnet.dtb \
	kirkwood-guruplug-server-plus.dtb \
	kirkwood-ib62x0.dtb \
	kirkwood-iconnect.dtb \
	kirkwood-iomega_ix2_200.dtb \
	kirkwood-is2.dtb \
	kirkwood-km_kirkwood.dtb \
	kirkwood-lschlv2.dtb \
	kirkwood-lsxhl.dtb \
	kirkwood-mplcec4.dtb \
	kirkwood-ns2.dtb \
	kirkwood-ns2lite.dtb \
	kirkwood-ns2max.dtb \
	kirkwood-ns2mini.dtb \
	kirkwood-nsa310.dtb \
	kirkwood-topkick.dtb \
	kirkwood-ts219-6281.dtb \
	kirkwood-ts219-6282.dtb \
	kirkwood-openblocks_a6.dtb
dtb-$(CONFIG_ARCH_MARCO) += marco-evb.dtb
dtb-$(CONFIG_ARCH_MSM) += msm8660-surf.dtb \
	msm8960-cdp.dtb
dtb-$(CONFIG_ARCH_MVEBU) += armada-370-db.dtb \
	armada-370-mirabox.dtb \
	armada-370-rd.dtb \
	armada-xp-db.dtb \
	armada-xp-gp.dtb \
	armada-xp-openblocks-ax3-4.dtb
dtb-$(CONFIG_ARCH_MXC) += \
	imx25-karo-tx25.dtb \
	imx25-pdk.dtb \
	imx27-apf27.dtb \
	imx27-pdk.dtb \
	imx31-bug.dtb \
	imx51-apf51.dtb \
	imx51-babbage.dtb \
	imx53-ard.dtb \
	imx53-evk.dtb \
	imx53-mba53.dtb \
	imx53-qsb.dtb \
	imx53-smd.dtb \
	imx6q-arm2.dtb \
	imx6q-sabreauto.dtb \
	imx6q-sabrelite.dtb \
	imx6q-sabresd.dtb
dtb-$(CONFIG_ARCH_MXS) += imx23-evk.dtb \
	imx23-olinuxino.dtb \
	imx23-stmp378x_devb.dtb \
	imx28-apf28.dtb \
	imx28-apf28dev.dtb \
	imx28-apx4devkit.dtb \
	imx28-cfa10036.dtb \
	imx28-cfa10037.dtb \
	imx28-cfa10049.dtb \
	imx28-evk.dtb \
	imx28-m28evk.dtb \
	imx28-sps1.dtb \
	imx28-tx28.dtb
dtb-$(CONFIG_ARCH_NOMADIK) += ste-nomadik-s8815.dtb
dtb-$(CONFIG_ARCH_OMAP2PLUS) += omap2420-h4.dtb \
	omap3-beagle.dtb \
	omap3-beagle-xm.dtb \
	omap3-evm.dtb \
	omap3-tobi.dtb \
	omap4-panda.dtb \
	omap4-panda-a4.dtb \
	omap4-panda-es.dtb \
	omap4-var-som.dtb \
	omap4-sdp.dtb \
	omap5-evm.dtb \
	am335x-evm.dtb \
	am335x-evmsk.dtb \
	am335x-bone.dtb
dtb-$(CONFIG_ARCH_ORION5X) += orion5x-lacie-ethernet-disk-mini-v2.dtb
dtb-$(CONFIG_ARCH_PRIMA2) += prima2-evb.dtb
dtb-$(CONFIG_ARCH_U8500) += snowball.dtb \
	hrefprev60.dtb \
	hrefv60plus.dtb \
	ccu9540.dtb
dtb-$(CONFIG_ARCH_SHMOBILE) += emev2-kzm9d.dtb \
	r8a7740-armadillo800eva.dtb \
	sh73a0-kzm9g.dtb \
	sh7372-mackerel.dtb
dtb-$(CONFIG_ARCH_SOCFPGA) += socfpga_cyclone5.dtb \
	socfpga_vt.dtb
dtb-$(CONFIG_ARCH_SPEAR13XX) += spear1310-evb.dtb \
	spear1340-evb.dtb
dtb-$(CONFIG_ARCH_SPEAR3XX)+= spear300-evb.dtb \
	spear310-evb.dtb \
	spear320-evb.dtb \
	spear320-hmi.dtb
dtb-$(CONFIG_ARCH_SPEAR6XX)+= spear600-evb.dtb
dtb-$(CONFIG_ARCH_SUNXI) += sun4i-a10-cubieboard.dtb \
	sun4i-a10-hackberry.dtb \
	sun5i-a13-olinuxino.dtb
dtb-$(CONFIG_ARCH_TEGRA) += tegra20-harmony.dtb \
	tegra20-iris-512.dtb \
	tegra20-medcom-wide.dtb \
	tegra20-paz00.dtb \
	tegra20-plutux.dtb \
	tegra20-seaboard.dtb \
	tegra20-tec.dtb \
	tegra20-trimslice.dtb \
	tegra20-ventana.dtb \
	tegra20-whistler.dtb \
	tegra30-beaver.dtb \
	tegra30-cardhu-a02.dtb \
	tegra30-cardhu-a04.dtb \
	tegra114-dalmore.dtb \
	tegra114-pluto.dtb
dtb-$(CONFIG_ARCH_VEXPRESS) += vexpress-v2p-ca5s.dtb \
	vexpress-v2p-ca9.dtb \
	vexpress-v2p-ca15-tc1.dtb \
	vexpress-v2p-ca15_a7.dtb \
	xenvm-4.2.dtb
dtb-$(CONFIG_ARCH_VT8500) += vt8500-bv07.dtb \
	wm8505-ref.dtb \
	wm8650-mid.dtb \
	wm8850-w70v2.dtb
dtb-$(CONFIG_ARCH_ZYNQ) += zynq-zc702.dtb

targets += dtbs
targets += $(dtb-y)
endif

# *.dtb used to be generated in the directory above. Clean out the
# old build results so people don't accidentally use them.
dtbs: $(addprefix $(obj)/, $(dtb-y))
	$(Q)rm -f $(obj)/../*.dtb

clean-files := *.dtb<|MERGE_RESOLUTION|>--- conflicted
+++ resolved
@@ -42,11 +42,8 @@
 dtb-$(CONFIG_ARCH_EXYNOS) += exynos4210-origen.dtb \
 	exynos4210-smdkv310.dtb \
 	exynos4210-trats.dtb \
-<<<<<<< HEAD
+	exynos4210-universal_c210.dtb \
 	exynos4412-odroidx.dtb \
-=======
-	exynos4210-universal_c210.dtb \
->>>>>>> 0682edaa
 	exynos4412-smdk4412.dtb \
 	exynos4412-origen.dtb \
 	exynos5250-arndale.dtb \
