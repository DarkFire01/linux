--- conflicted
+++ resolved
@@ -402,11 +402,7 @@
 
 	spin_lock_init(&s->s_gen_ttl_lock);
 	s->s_cap_gen = 0;
-<<<<<<< HEAD
-	s->s_cap_ttl = 0;
-=======
 	s->s_cap_ttl = jiffies - 1;
->>>>>>> e9676695
 
 	spin_lock_init(&s->s_cap_lock);
 	s->s_renew_requested = 0;
@@ -2335,11 +2331,7 @@
 			session->s_mds);
 		spin_lock(&session->s_gen_ttl_lock);
 		session->s_cap_gen++;
-<<<<<<< HEAD
-		session->s_cap_ttl = 0;
-=======
 		session->s_cap_ttl = jiffies - 1;
->>>>>>> e9676695
 		spin_unlock(&session->s_gen_ttl_lock);
 		send_renew_caps(mdsc, session);
 		break;
