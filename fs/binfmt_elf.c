--- conflicted
+++ resolved
@@ -377,17 +377,10 @@
 	} else
 		map_addr = vm_mmap(filep, addr, size, prot, type, off);
 
-<<<<<<< HEAD
-	if ((type & MAP_FIXED_NOREPLACE) && BAD_ADDR(map_addr))
-		pr_info("%d (%s): Uhuuh, elf segment at %p requested but the memory is mapped already\n",
-				task_pid_nr(current), current->comm,
-				(void *)addr);
-=======
 	if ((type & MAP_FIXED_NOREPLACE) &&
 	    PTR_ERR((void *)map_addr) == -EEXIST)
 		pr_info("%d (%s): Uhuuh, elf segment at %px requested but the memory is mapped already\n",
 			task_pid_nr(current), current->comm, (void *)addr);
->>>>>>> 4b64487f
 
 	return(map_addr);
 }
