--- conflicted
+++ resolved
@@ -281,12 +281,9 @@
 
 config SATA_MV
 	tristate "Marvell SATA support"
-<<<<<<< HEAD
-	select GENERIC_PHY
-=======
 	depends on PCI || ARCH_DOVE || ARCH_KIRKWOOD || ARCH_MV78XX0 || \
 		   ARCH_MVEBU || ARCH_ORION5X || COMPILE_TEST
->>>>>>> 03803ef6
+	select GENERIC_PHY
 	help
 	  This option enables support for the Marvell Serial ATA family.
 	  Currently supports 88SX[56]0[48][01] PCI(-X) chips,
