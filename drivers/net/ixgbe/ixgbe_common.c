/*******************************************************************************

  Intel 10 Gigabit PCI Express Linux driver
  Copyright(c) 1999 - 2009 Intel Corporation.

  This program is free software; you can redistribute it and/or modify it
  under the terms and conditions of the GNU General Public License,
  version 2, as published by the Free Software Foundation.

  This program is distributed in the hope it will be useful, but WITHOUT
  ANY WARRANTY; without even the implied warranty of MERCHANTABILITY or
  FITNESS FOR A PARTICULAR PURPOSE.  See the GNU General Public License for
  more details.

  You should have received a copy of the GNU General Public License along with
  this program; if not, write to the Free Software Foundation, Inc.,
  51 Franklin St - Fifth Floor, Boston, MA 02110-1301 USA.

  The full GNU General Public License is included in this distribution in
  the file called "COPYING".

  Contact Information:
  e1000-devel Mailing List <e1000-devel@lists.sourceforge.net>
  Intel Corporation, 5200 N.E. Elam Young Parkway, Hillsboro, OR 97124-6497

*******************************************************************************/

#include <linux/pci.h>
#include <linux/delay.h>
#include <linux/sched.h>

#include "ixgbe.h"
#include "ixgbe_common.h"
#include "ixgbe_phy.h"

static s32 ixgbe_poll_eeprom_eerd_done(struct ixgbe_hw *hw);
static s32 ixgbe_acquire_eeprom(struct ixgbe_hw *hw);
static s32 ixgbe_get_eeprom_semaphore(struct ixgbe_hw *hw);
static void ixgbe_release_eeprom_semaphore(struct ixgbe_hw *hw);
static s32 ixgbe_ready_eeprom(struct ixgbe_hw *hw);
static void ixgbe_standby_eeprom(struct ixgbe_hw *hw);
static void ixgbe_shift_out_eeprom_bits(struct ixgbe_hw *hw, u16 data,
                                        u16 count);
static u16 ixgbe_shift_in_eeprom_bits(struct ixgbe_hw *hw, u16 count);
static void ixgbe_raise_eeprom_clk(struct ixgbe_hw *hw, u32 *eec);
static void ixgbe_lower_eeprom_clk(struct ixgbe_hw *hw, u32 *eec);
static void ixgbe_release_eeprom(struct ixgbe_hw *hw);
static u16 ixgbe_calc_eeprom_checksum(struct ixgbe_hw *hw);

static void ixgbe_enable_rar(struct ixgbe_hw *hw, u32 index);
static void ixgbe_disable_rar(struct ixgbe_hw *hw, u32 index);
static s32 ixgbe_mta_vector(struct ixgbe_hw *hw, u8 *mc_addr);
static void ixgbe_add_mc_addr(struct ixgbe_hw *hw, u8 *mc_addr);
static void ixgbe_add_uc_addr(struct ixgbe_hw *hw, u8 *addr, u32 vmdq);

/**
 *  ixgbe_start_hw_generic - Prepare hardware for Tx/Rx
 *  @hw: pointer to hardware structure
 *
 *  Starts the hardware by filling the bus info structure and media type, clears
 *  all on chip counters, initializes receive address registers, multicast
 *  table, VLAN filter table, calls routine to set up link and flow control
 *  settings, and leaves transmit and receive units disabled and uninitialized
 **/
s32 ixgbe_start_hw_generic(struct ixgbe_hw *hw)
{
	u32 ctrl_ext;

	/* Set the media type */
	hw->phy.media_type = hw->mac.ops.get_media_type(hw);

	/* Identify the PHY */
	hw->phy.ops.identify(hw);

	/*
	 * Store MAC address from RAR0, clear receive address registers, and
	 * clear the multicast table
	 */
	hw->mac.ops.init_rx_addrs(hw);

	/* Clear the VLAN filter table */
	hw->mac.ops.clear_vfta(hw);

	/* Clear statistics registers */
	hw->mac.ops.clear_hw_cntrs(hw);

	/* Set No Snoop Disable */
	ctrl_ext = IXGBE_READ_REG(hw, IXGBE_CTRL_EXT);
	ctrl_ext |= IXGBE_CTRL_EXT_NS_DIS;
	IXGBE_WRITE_REG(hw, IXGBE_CTRL_EXT, ctrl_ext);
	IXGBE_WRITE_FLUSH(hw);

	/* Clear adapter stopped flag */
	hw->adapter_stopped = false;

	return 0;
}

/**
 *  ixgbe_init_hw_generic - Generic hardware initialization
 *  @hw: pointer to hardware structure
 *
 *  Initialize the hardware by resetting the hardware, filling the bus info
 *  structure and media type, clears all on chip counters, initializes receive
 *  address registers, multicast table, VLAN filter table, calls routine to set
 *  up link and flow control settings, and leaves transmit and receive units
 *  disabled and uninitialized
 **/
s32 ixgbe_init_hw_generic(struct ixgbe_hw *hw)
{
	/* Reset the hardware */
	hw->mac.ops.reset_hw(hw);

	/* Start the HW */
	hw->mac.ops.start_hw(hw);

	return 0;
}

/**
 *  ixgbe_clear_hw_cntrs_generic - Generic clear hardware counters
 *  @hw: pointer to hardware structure
 *
 *  Clears all hardware statistics counters by reading them from the hardware
 *  Statistics counters are clear on read.
 **/
s32 ixgbe_clear_hw_cntrs_generic(struct ixgbe_hw *hw)
{
	u16 i = 0;

	IXGBE_READ_REG(hw, IXGBE_CRCERRS);
	IXGBE_READ_REG(hw, IXGBE_ILLERRC);
	IXGBE_READ_REG(hw, IXGBE_ERRBC);
	IXGBE_READ_REG(hw, IXGBE_MSPDC);
	for (i = 0; i < 8; i++)
		IXGBE_READ_REG(hw, IXGBE_MPC(i));

	IXGBE_READ_REG(hw, IXGBE_MLFC);
	IXGBE_READ_REG(hw, IXGBE_MRFC);
	IXGBE_READ_REG(hw, IXGBE_RLEC);
	IXGBE_READ_REG(hw, IXGBE_LXONTXC);
	IXGBE_READ_REG(hw, IXGBE_LXONRXC);
	IXGBE_READ_REG(hw, IXGBE_LXOFFTXC);
	IXGBE_READ_REG(hw, IXGBE_LXOFFRXC);

	for (i = 0; i < 8; i++) {
		IXGBE_READ_REG(hw, IXGBE_PXONTXC(i));
		IXGBE_READ_REG(hw, IXGBE_PXONRXC(i));
		IXGBE_READ_REG(hw, IXGBE_PXOFFTXC(i));
		IXGBE_READ_REG(hw, IXGBE_PXOFFRXC(i));
	}

	IXGBE_READ_REG(hw, IXGBE_PRC64);
	IXGBE_READ_REG(hw, IXGBE_PRC127);
	IXGBE_READ_REG(hw, IXGBE_PRC255);
	IXGBE_READ_REG(hw, IXGBE_PRC511);
	IXGBE_READ_REG(hw, IXGBE_PRC1023);
	IXGBE_READ_REG(hw, IXGBE_PRC1522);
	IXGBE_READ_REG(hw, IXGBE_GPRC);
	IXGBE_READ_REG(hw, IXGBE_BPRC);
	IXGBE_READ_REG(hw, IXGBE_MPRC);
	IXGBE_READ_REG(hw, IXGBE_GPTC);
	IXGBE_READ_REG(hw, IXGBE_GORCL);
	IXGBE_READ_REG(hw, IXGBE_GORCH);
	IXGBE_READ_REG(hw, IXGBE_GOTCL);
	IXGBE_READ_REG(hw, IXGBE_GOTCH);
	for (i = 0; i < 8; i++)
		IXGBE_READ_REG(hw, IXGBE_RNBC(i));
	IXGBE_READ_REG(hw, IXGBE_RUC);
	IXGBE_READ_REG(hw, IXGBE_RFC);
	IXGBE_READ_REG(hw, IXGBE_ROC);
	IXGBE_READ_REG(hw, IXGBE_RJC);
	IXGBE_READ_REG(hw, IXGBE_MNGPRC);
	IXGBE_READ_REG(hw, IXGBE_MNGPDC);
	IXGBE_READ_REG(hw, IXGBE_MNGPTC);
	IXGBE_READ_REG(hw, IXGBE_TORL);
	IXGBE_READ_REG(hw, IXGBE_TORH);
	IXGBE_READ_REG(hw, IXGBE_TPR);
	IXGBE_READ_REG(hw, IXGBE_TPT);
	IXGBE_READ_REG(hw, IXGBE_PTC64);
	IXGBE_READ_REG(hw, IXGBE_PTC127);
	IXGBE_READ_REG(hw, IXGBE_PTC255);
	IXGBE_READ_REG(hw, IXGBE_PTC511);
	IXGBE_READ_REG(hw, IXGBE_PTC1023);
	IXGBE_READ_REG(hw, IXGBE_PTC1522);
	IXGBE_READ_REG(hw, IXGBE_MPTC);
	IXGBE_READ_REG(hw, IXGBE_BPTC);
	for (i = 0; i < 16; i++) {
		IXGBE_READ_REG(hw, IXGBE_QPRC(i));
		IXGBE_READ_REG(hw, IXGBE_QBRC(i));
		IXGBE_READ_REG(hw, IXGBE_QPTC(i));
		IXGBE_READ_REG(hw, IXGBE_QBTC(i));
	}

	return 0;
}

/**
 *  ixgbe_read_pba_num_generic - Reads part number from EEPROM
 *  @hw: pointer to hardware structure
 *  @pba_num: stores the part number from the EEPROM
 *
 *  Reads the part number from the EEPROM.
 **/
s32 ixgbe_read_pba_num_generic(struct ixgbe_hw *hw, u32 *pba_num)
{
	s32 ret_val;
	u16 data;

	ret_val = hw->eeprom.ops.read(hw, IXGBE_PBANUM0_PTR, &data);
	if (ret_val) {
		hw_dbg(hw, "NVM Read Error\n");
		return ret_val;
	}
	*pba_num = (u32)(data << 16);

	ret_val = hw->eeprom.ops.read(hw, IXGBE_PBANUM1_PTR, &data);
	if (ret_val) {
		hw_dbg(hw, "NVM Read Error\n");
		return ret_val;
	}
	*pba_num |= data;

	return 0;
}

/**
 *  ixgbe_get_mac_addr_generic - Generic get MAC address
 *  @hw: pointer to hardware structure
 *  @mac_addr: Adapter MAC address
 *
 *  Reads the adapter's MAC address from first Receive Address Register (RAR0)
 *  A reset of the adapter must be performed prior to calling this function
 *  in order for the MAC address to have been loaded from the EEPROM into RAR0
 **/
s32 ixgbe_get_mac_addr_generic(struct ixgbe_hw *hw, u8 *mac_addr)
{
	u32 rar_high;
	u32 rar_low;
	u16 i;

	rar_high = IXGBE_READ_REG(hw, IXGBE_RAH(0));
	rar_low = IXGBE_READ_REG(hw, IXGBE_RAL(0));

	for (i = 0; i < 4; i++)
		mac_addr[i] = (u8)(rar_low >> (i*8));

	for (i = 0; i < 2; i++)
		mac_addr[i+4] = (u8)(rar_high >> (i*8));

	return 0;
}

/**
 *  ixgbe_get_bus_info_generic - Generic set PCI bus info
 *  @hw: pointer to hardware structure
 *
 *  Sets the PCI bus info (speed, width, type) within the ixgbe_hw structure
 **/
s32 ixgbe_get_bus_info_generic(struct ixgbe_hw *hw)
{
	struct ixgbe_adapter *adapter = hw->back;
	struct ixgbe_mac_info *mac = &hw->mac;
	u16 link_status;

	hw->bus.type = ixgbe_bus_type_pci_express;

	/* Get the negotiated link width and speed from PCI config space */
	pci_read_config_word(adapter->pdev, IXGBE_PCI_LINK_STATUS,
	                     &link_status);

	switch (link_status & IXGBE_PCI_LINK_WIDTH) {
	case IXGBE_PCI_LINK_WIDTH_1:
		hw->bus.width = ixgbe_bus_width_pcie_x1;
		break;
	case IXGBE_PCI_LINK_WIDTH_2:
		hw->bus.width = ixgbe_bus_width_pcie_x2;
		break;
	case IXGBE_PCI_LINK_WIDTH_4:
		hw->bus.width = ixgbe_bus_width_pcie_x4;
		break;
	case IXGBE_PCI_LINK_WIDTH_8:
		hw->bus.width = ixgbe_bus_width_pcie_x8;
		break;
	default:
		hw->bus.width = ixgbe_bus_width_unknown;
		break;
	}

	switch (link_status & IXGBE_PCI_LINK_SPEED) {
	case IXGBE_PCI_LINK_SPEED_2500:
		hw->bus.speed = ixgbe_bus_speed_2500;
		break;
	case IXGBE_PCI_LINK_SPEED_5000:
		hw->bus.speed = ixgbe_bus_speed_5000;
		break;
	default:
		hw->bus.speed = ixgbe_bus_speed_unknown;
		break;
	}

	mac->ops.set_lan_id(hw);

	return 0;
}

/**
 *  ixgbe_set_lan_id_multi_port_pcie - Set LAN id for PCIe multiple port devices
 *  @hw: pointer to the HW structure
 *
 *  Determines the LAN function id by reading memory-mapped registers
 *  and swaps the port value if requested.
 **/
void ixgbe_set_lan_id_multi_port_pcie(struct ixgbe_hw *hw)
{
	struct ixgbe_bus_info *bus = &hw->bus;
	u32 reg;

	reg = IXGBE_READ_REG(hw, IXGBE_STATUS);
	bus->func = (reg & IXGBE_STATUS_LAN_ID) >> IXGBE_STATUS_LAN_ID_SHIFT;
	bus->lan_id = bus->func;

	/* check for a port swap */
	reg = IXGBE_READ_REG(hw, IXGBE_FACTPS);
	if (reg & IXGBE_FACTPS_LFS)
		bus->func ^= 0x1;
}

/**
 *  ixgbe_stop_adapter_generic - Generic stop Tx/Rx units
 *  @hw: pointer to hardware structure
 *
 *  Sets the adapter_stopped flag within ixgbe_hw struct. Clears interrupts,
 *  disables transmit and receive units. The adapter_stopped flag is used by
 *  the shared code and drivers to determine if the adapter is in a stopped
 *  state and should not touch the hardware.
 **/
s32 ixgbe_stop_adapter_generic(struct ixgbe_hw *hw)
{
	u32 number_of_queues;
	u32 reg_val;
	u16 i;

	/*
	 * Set the adapter_stopped flag so other driver functions stop touching
	 * the hardware
	 */
	hw->adapter_stopped = true;

	/* Disable the receive unit */
	reg_val = IXGBE_READ_REG(hw, IXGBE_RXCTRL);
	reg_val &= ~(IXGBE_RXCTRL_RXEN);
	IXGBE_WRITE_REG(hw, IXGBE_RXCTRL, reg_val);
	IXGBE_WRITE_FLUSH(hw);
	msleep(2);

	/* Clear interrupt mask to stop from interrupts being generated */
	IXGBE_WRITE_REG(hw, IXGBE_EIMC, IXGBE_IRQ_CLEAR_MASK);

	/* Clear any pending interrupts */
	IXGBE_READ_REG(hw, IXGBE_EICR);

	/* Disable the transmit unit.  Each queue must be disabled. */
	number_of_queues = hw->mac.max_tx_queues;
	for (i = 0; i < number_of_queues; i++) {
		reg_val = IXGBE_READ_REG(hw, IXGBE_TXDCTL(i));
		if (reg_val & IXGBE_TXDCTL_ENABLE) {
			reg_val &= ~IXGBE_TXDCTL_ENABLE;
			IXGBE_WRITE_REG(hw, IXGBE_TXDCTL(i), reg_val);
		}
	}

	/*
	 * Prevent the PCI-E bus from from hanging by disabling PCI-E master
	 * access and verify no pending requests
	 */
	if (ixgbe_disable_pcie_master(hw) != 0)
		hw_dbg(hw, "PCI-E Master disable polling has failed.\n");

	return 0;
}

/**
 *  ixgbe_led_on_generic - Turns on the software controllable LEDs.
 *  @hw: pointer to hardware structure
 *  @index: led number to turn on
 **/
s32 ixgbe_led_on_generic(struct ixgbe_hw *hw, u32 index)
{
	u32 led_reg = IXGBE_READ_REG(hw, IXGBE_LEDCTL);

	/* To turn on the LED, set mode to ON. */
	led_reg &= ~IXGBE_LED_MODE_MASK(index);
	led_reg |= IXGBE_LED_ON << IXGBE_LED_MODE_SHIFT(index);
	IXGBE_WRITE_REG(hw, IXGBE_LEDCTL, led_reg);
	IXGBE_WRITE_FLUSH(hw);

	return 0;
}

/**
 *  ixgbe_led_off_generic - Turns off the software controllable LEDs.
 *  @hw: pointer to hardware structure
 *  @index: led number to turn off
 **/
s32 ixgbe_led_off_generic(struct ixgbe_hw *hw, u32 index)
{
	u32 led_reg = IXGBE_READ_REG(hw, IXGBE_LEDCTL);

	/* To turn off the LED, set mode to OFF. */
	led_reg &= ~IXGBE_LED_MODE_MASK(index);
	led_reg |= IXGBE_LED_OFF << IXGBE_LED_MODE_SHIFT(index);
	IXGBE_WRITE_REG(hw, IXGBE_LEDCTL, led_reg);
	IXGBE_WRITE_FLUSH(hw);

	return 0;
}

/**
 *  ixgbe_init_eeprom_params_generic - Initialize EEPROM params
 *  @hw: pointer to hardware structure
 *
 *  Initializes the EEPROM parameters ixgbe_eeprom_info within the
 *  ixgbe_hw struct in order to set up EEPROM access.
 **/
s32 ixgbe_init_eeprom_params_generic(struct ixgbe_hw *hw)
{
	struct ixgbe_eeprom_info *eeprom = &hw->eeprom;
	u32 eec;
	u16 eeprom_size;

	if (eeprom->type == ixgbe_eeprom_uninitialized) {
		eeprom->type = ixgbe_eeprom_none;
		/* Set default semaphore delay to 10ms which is a well
		 * tested value */
		eeprom->semaphore_delay = 10;

		/*
		 * Check for EEPROM present first.
		 * If not present leave as none
		 */
		eec = IXGBE_READ_REG(hw, IXGBE_EEC);
		if (eec & IXGBE_EEC_PRES) {
			eeprom->type = ixgbe_eeprom_spi;

			/*
			 * SPI EEPROM is assumed here.  This code would need to
			 * change if a future EEPROM is not SPI.
			 */
			eeprom_size = (u16)((eec & IXGBE_EEC_SIZE) >>
					    IXGBE_EEC_SIZE_SHIFT);
			eeprom->word_size = 1 << (eeprom_size +
						  IXGBE_EEPROM_WORD_SIZE_SHIFT);
		}

		if (eec & IXGBE_EEC_ADDR_SIZE)
			eeprom->address_bits = 16;
		else
			eeprom->address_bits = 8;
		hw_dbg(hw, "Eeprom params: type = %d, size = %d, address bits: "
			  "%d\n", eeprom->type, eeprom->word_size,
			  eeprom->address_bits);
	}

	return 0;
}

/**
 *  ixgbe_write_eeprom_generic - Writes 16 bit value to EEPROM
 *  @hw: pointer to hardware structure
 *  @offset: offset within the EEPROM to be written to
 *  @data: 16 bit word to be written to the EEPROM
 *
 *  If ixgbe_eeprom_update_checksum is not called after this function, the
 *  EEPROM will most likely contain an invalid checksum.
 **/
s32 ixgbe_write_eeprom_generic(struct ixgbe_hw *hw, u16 offset, u16 data)
{
	s32 status;
	u8 write_opcode = IXGBE_EEPROM_WRITE_OPCODE_SPI;

	hw->eeprom.ops.init_params(hw);

	if (offset >= hw->eeprom.word_size) {
		status = IXGBE_ERR_EEPROM;
		goto out;
	}

	/* Prepare the EEPROM for writing  */
	status = ixgbe_acquire_eeprom(hw);

	if (status == 0) {
		if (ixgbe_ready_eeprom(hw) != 0) {
			ixgbe_release_eeprom(hw);
			status = IXGBE_ERR_EEPROM;
		}
	}

	if (status == 0) {
		ixgbe_standby_eeprom(hw);

		/*  Send the WRITE ENABLE command (8 bit opcode )  */
		ixgbe_shift_out_eeprom_bits(hw, IXGBE_EEPROM_WREN_OPCODE_SPI,
		                            IXGBE_EEPROM_OPCODE_BITS);

		ixgbe_standby_eeprom(hw);

		/*
		 * Some SPI eeproms use the 8th address bit embedded in the
		 * opcode
		 */
		if ((hw->eeprom.address_bits == 8) && (offset >= 128))
			write_opcode |= IXGBE_EEPROM_A8_OPCODE_SPI;

		/* Send the Write command (8-bit opcode + addr) */
		ixgbe_shift_out_eeprom_bits(hw, write_opcode,
		                            IXGBE_EEPROM_OPCODE_BITS);
		ixgbe_shift_out_eeprom_bits(hw, (u16)(offset*2),
		                            hw->eeprom.address_bits);

		/* Send the data */
		data = (data >> 8) | (data << 8);
		ixgbe_shift_out_eeprom_bits(hw, data, 16);
		ixgbe_standby_eeprom(hw);

		msleep(hw->eeprom.semaphore_delay);
		/* Done with writing - release the EEPROM */
		ixgbe_release_eeprom(hw);
	}

out:
	return status;
}

/**
 *  ixgbe_read_eeprom_bit_bang_generic - Read EEPROM word using bit-bang
 *  @hw: pointer to hardware structure
 *  @offset: offset within the EEPROM to be read
 *  @data: read 16 bit value from EEPROM
 *
 *  Reads 16 bit value from EEPROM through bit-bang method
 **/
s32 ixgbe_read_eeprom_bit_bang_generic(struct ixgbe_hw *hw, u16 offset,
                                       u16 *data)
{
	s32 status;
	u16 word_in;
	u8 read_opcode = IXGBE_EEPROM_READ_OPCODE_SPI;

	hw->eeprom.ops.init_params(hw);

	if (offset >= hw->eeprom.word_size) {
		status = IXGBE_ERR_EEPROM;
		goto out;
	}

	/* Prepare the EEPROM for reading  */
	status = ixgbe_acquire_eeprom(hw);

	if (status == 0) {
		if (ixgbe_ready_eeprom(hw) != 0) {
			ixgbe_release_eeprom(hw);
			status = IXGBE_ERR_EEPROM;
		}
	}

	if (status == 0) {
		ixgbe_standby_eeprom(hw);

		/*
		 * Some SPI eeproms use the 8th address bit embedded in the
		 * opcode
		 */
		if ((hw->eeprom.address_bits == 8) && (offset >= 128))
			read_opcode |= IXGBE_EEPROM_A8_OPCODE_SPI;

		/* Send the READ command (opcode + addr) */
		ixgbe_shift_out_eeprom_bits(hw, read_opcode,
		                            IXGBE_EEPROM_OPCODE_BITS);
		ixgbe_shift_out_eeprom_bits(hw, (u16)(offset*2),
		                            hw->eeprom.address_bits);

		/* Read the data. */
		word_in = ixgbe_shift_in_eeprom_bits(hw, 16);
		*data = (word_in >> 8) | (word_in << 8);

		/* End this read operation */
		ixgbe_release_eeprom(hw);
	}

out:
	return status;
}

/**
 *  ixgbe_read_eeprom_generic - Read EEPROM word using EERD
 *  @hw: pointer to hardware structure
 *  @offset: offset of  word in the EEPROM to read
 *  @data: word read from the EEPROM
 *
 *  Reads a 16 bit word from the EEPROM using the EERD register.
 **/
s32 ixgbe_read_eeprom_generic(struct ixgbe_hw *hw, u16 offset, u16 *data)
{
	u32 eerd;
	s32 status;

	hw->eeprom.ops.init_params(hw);

	if (offset >= hw->eeprom.word_size) {
		status = IXGBE_ERR_EEPROM;
		goto out;
	}

	eerd = (offset << IXGBE_EEPROM_READ_ADDR_SHIFT) +
	       IXGBE_EEPROM_READ_REG_START;

	IXGBE_WRITE_REG(hw, IXGBE_EERD, eerd);
	status = ixgbe_poll_eeprom_eerd_done(hw);

	if (status == 0)
		*data = (IXGBE_READ_REG(hw, IXGBE_EERD) >>
		         IXGBE_EEPROM_READ_REG_DATA);
	else
		hw_dbg(hw, "Eeprom read timed out\n");

out:
	return status;
}

/**
 *  ixgbe_poll_eeprom_eerd_done - Poll EERD status
 *  @hw: pointer to hardware structure
 *
 *  Polls the status bit (bit 1) of the EERD to determine when the read is done.
 **/
static s32 ixgbe_poll_eeprom_eerd_done(struct ixgbe_hw *hw)
{
	u32 i;
	u32 reg;
	s32 status = IXGBE_ERR_EEPROM;

	for (i = 0; i < IXGBE_EERD_ATTEMPTS; i++) {
		reg = IXGBE_READ_REG(hw, IXGBE_EERD);
		if (reg & IXGBE_EEPROM_READ_REG_DONE) {
			status = 0;
			break;
		}
		udelay(5);
	}
	return status;
}

/**
 *  ixgbe_acquire_eeprom - Acquire EEPROM using bit-bang
 *  @hw: pointer to hardware structure
 *
 *  Prepares EEPROM for access using bit-bang method. This function should
 *  be called before issuing a command to the EEPROM.
 **/
static s32 ixgbe_acquire_eeprom(struct ixgbe_hw *hw)
{
	s32 status = 0;
	u32 eec = 0;
	u32 i;

	if (ixgbe_acquire_swfw_sync(hw, IXGBE_GSSR_EEP_SM) != 0)
		status = IXGBE_ERR_SWFW_SYNC;

	if (status == 0) {
		eec = IXGBE_READ_REG(hw, IXGBE_EEC);

		/* Request EEPROM Access */
		eec |= IXGBE_EEC_REQ;
		IXGBE_WRITE_REG(hw, IXGBE_EEC, eec);

		for (i = 0; i < IXGBE_EEPROM_GRANT_ATTEMPTS; i++) {
			eec = IXGBE_READ_REG(hw, IXGBE_EEC);
			if (eec & IXGBE_EEC_GNT)
				break;
			udelay(5);
		}

		/* Release if grant not acquired */
		if (!(eec & IXGBE_EEC_GNT)) {
			eec &= ~IXGBE_EEC_REQ;
			IXGBE_WRITE_REG(hw, IXGBE_EEC, eec);
			hw_dbg(hw, "Could not acquire EEPROM grant\n");

			ixgbe_release_swfw_sync(hw, IXGBE_GSSR_EEP_SM);
			status = IXGBE_ERR_EEPROM;
		}
	}

	/* Setup EEPROM for Read/Write */
	if (status == 0) {
		/* Clear CS and SK */
		eec &= ~(IXGBE_EEC_CS | IXGBE_EEC_SK);
		IXGBE_WRITE_REG(hw, IXGBE_EEC, eec);
		IXGBE_WRITE_FLUSH(hw);
		udelay(1);
	}
	return status;
}

/**
 *  ixgbe_get_eeprom_semaphore - Get hardware semaphore
 *  @hw: pointer to hardware structure
 *
 *  Sets the hardware semaphores so EEPROM access can occur for bit-bang method
 **/
static s32 ixgbe_get_eeprom_semaphore(struct ixgbe_hw *hw)
{
	s32 status = IXGBE_ERR_EEPROM;
	u32 timeout;
	u32 i;
	u32 swsm;

	/* Set timeout value based on size of EEPROM */
	timeout = hw->eeprom.word_size + 1;

	/* Get SMBI software semaphore between device drivers first */
	for (i = 0; i < timeout; i++) {
		/*
		 * If the SMBI bit is 0 when we read it, then the bit will be
		 * set and we have the semaphore
		 */
		swsm = IXGBE_READ_REG(hw, IXGBE_SWSM);
		if (!(swsm & IXGBE_SWSM_SMBI)) {
			status = 0;
			break;
		}
		msleep(1);
	}

	/* Now get the semaphore between SW/FW through the SWESMBI bit */
	if (status == 0) {
		for (i = 0; i < timeout; i++) {
			swsm = IXGBE_READ_REG(hw, IXGBE_SWSM);

			/* Set the SW EEPROM semaphore bit to request access */
			swsm |= IXGBE_SWSM_SWESMBI;
			IXGBE_WRITE_REG(hw, IXGBE_SWSM, swsm);

			/*
			 * If we set the bit successfully then we got the
			 * semaphore.
			 */
			swsm = IXGBE_READ_REG(hw, IXGBE_SWSM);
			if (swsm & IXGBE_SWSM_SWESMBI)
				break;

			udelay(50);
		}

		/*
		 * Release semaphores and return error if SW EEPROM semaphore
		 * was not granted because we don't have access to the EEPROM
		 */
		if (i >= timeout) {
			hw_dbg(hw, "Driver can't access the Eeprom - Semaphore "
			       "not granted.\n");
			ixgbe_release_eeprom_semaphore(hw);
			status = IXGBE_ERR_EEPROM;
		}
	}

	return status;
}

/**
 *  ixgbe_release_eeprom_semaphore - Release hardware semaphore
 *  @hw: pointer to hardware structure
 *
 *  This function clears hardware semaphore bits.
 **/
static void ixgbe_release_eeprom_semaphore(struct ixgbe_hw *hw)
{
	u32 swsm;

	swsm = IXGBE_READ_REG(hw, IXGBE_SWSM);

	/* Release both semaphores by writing 0 to the bits SWESMBI and SMBI */
	swsm &= ~(IXGBE_SWSM_SWESMBI | IXGBE_SWSM_SMBI);
	IXGBE_WRITE_REG(hw, IXGBE_SWSM, swsm);
	IXGBE_WRITE_FLUSH(hw);
}

/**
 *  ixgbe_ready_eeprom - Polls for EEPROM ready
 *  @hw: pointer to hardware structure
 **/
static s32 ixgbe_ready_eeprom(struct ixgbe_hw *hw)
{
	s32 status = 0;
	u16 i;
	u8 spi_stat_reg;

	/*
	 * Read "Status Register" repeatedly until the LSB is cleared.  The
	 * EEPROM will signal that the command has been completed by clearing
	 * bit 0 of the internal status register.  If it's not cleared within
	 * 5 milliseconds, then error out.
	 */
	for (i = 0; i < IXGBE_EEPROM_MAX_RETRY_SPI; i += 5) {
		ixgbe_shift_out_eeprom_bits(hw, IXGBE_EEPROM_RDSR_OPCODE_SPI,
		                            IXGBE_EEPROM_OPCODE_BITS);
		spi_stat_reg = (u8)ixgbe_shift_in_eeprom_bits(hw, 8);
		if (!(spi_stat_reg & IXGBE_EEPROM_STATUS_RDY_SPI))
			break;

		udelay(5);
		ixgbe_standby_eeprom(hw);
	};

	/*
	 * On some parts, SPI write time could vary from 0-20mSec on 3.3V
	 * devices (and only 0-5mSec on 5V devices)
	 */
	if (i >= IXGBE_EEPROM_MAX_RETRY_SPI) {
		hw_dbg(hw, "SPI EEPROM Status error\n");
		status = IXGBE_ERR_EEPROM;
	}

	return status;
}

/**
 *  ixgbe_standby_eeprom - Returns EEPROM to a "standby" state
 *  @hw: pointer to hardware structure
 **/
static void ixgbe_standby_eeprom(struct ixgbe_hw *hw)
{
	u32 eec;

	eec = IXGBE_READ_REG(hw, IXGBE_EEC);

	/* Toggle CS to flush commands */
	eec |= IXGBE_EEC_CS;
	IXGBE_WRITE_REG(hw, IXGBE_EEC, eec);
	IXGBE_WRITE_FLUSH(hw);
	udelay(1);
	eec &= ~IXGBE_EEC_CS;
	IXGBE_WRITE_REG(hw, IXGBE_EEC, eec);
	IXGBE_WRITE_FLUSH(hw);
	udelay(1);
}

/**
 *  ixgbe_shift_out_eeprom_bits - Shift data bits out to the EEPROM.
 *  @hw: pointer to hardware structure
 *  @data: data to send to the EEPROM
 *  @count: number of bits to shift out
 **/
static void ixgbe_shift_out_eeprom_bits(struct ixgbe_hw *hw, u16 data,
                                        u16 count)
{
	u32 eec;
	u32 mask;
	u32 i;

	eec = IXGBE_READ_REG(hw, IXGBE_EEC);

	/*
	 * Mask is used to shift "count" bits of "data" out to the EEPROM
	 * one bit at a time.  Determine the starting bit based on count
	 */
	mask = 0x01 << (count - 1);

	for (i = 0; i < count; i++) {
		/*
		 * A "1" is shifted out to the EEPROM by setting bit "DI" to a
		 * "1", and then raising and then lowering the clock (the SK
		 * bit controls the clock input to the EEPROM).  A "0" is
		 * shifted out to the EEPROM by setting "DI" to "0" and then
		 * raising and then lowering the clock.
		 */
		if (data & mask)
			eec |= IXGBE_EEC_DI;
		else
			eec &= ~IXGBE_EEC_DI;

		IXGBE_WRITE_REG(hw, IXGBE_EEC, eec);
		IXGBE_WRITE_FLUSH(hw);

		udelay(1);

		ixgbe_raise_eeprom_clk(hw, &eec);
		ixgbe_lower_eeprom_clk(hw, &eec);

		/*
		 * Shift mask to signify next bit of data to shift in to the
		 * EEPROM
		 */
		mask = mask >> 1;
	};

	/* We leave the "DI" bit set to "0" when we leave this routine. */
	eec &= ~IXGBE_EEC_DI;
	IXGBE_WRITE_REG(hw, IXGBE_EEC, eec);
	IXGBE_WRITE_FLUSH(hw);
}

/**
 *  ixgbe_shift_in_eeprom_bits - Shift data bits in from the EEPROM
 *  @hw: pointer to hardware structure
 **/
static u16 ixgbe_shift_in_eeprom_bits(struct ixgbe_hw *hw, u16 count)
{
	u32 eec;
	u32 i;
	u16 data = 0;

	/*
	 * In order to read a register from the EEPROM, we need to shift
	 * 'count' bits in from the EEPROM. Bits are "shifted in" by raising
	 * the clock input to the EEPROM (setting the SK bit), and then reading
	 * the value of the "DO" bit.  During this "shifting in" process the
	 * "DI" bit should always be clear.
	 */
	eec = IXGBE_READ_REG(hw, IXGBE_EEC);

	eec &= ~(IXGBE_EEC_DO | IXGBE_EEC_DI);

	for (i = 0; i < count; i++) {
		data = data << 1;
		ixgbe_raise_eeprom_clk(hw, &eec);

		eec = IXGBE_READ_REG(hw, IXGBE_EEC);

		eec &= ~(IXGBE_EEC_DI);
		if (eec & IXGBE_EEC_DO)
			data |= 1;

		ixgbe_lower_eeprom_clk(hw, &eec);
	}

	return data;
}

/**
 *  ixgbe_raise_eeprom_clk - Raises the EEPROM's clock input.
 *  @hw: pointer to hardware structure
 *  @eec: EEC register's current value
 **/
static void ixgbe_raise_eeprom_clk(struct ixgbe_hw *hw, u32 *eec)
{
	/*
	 * Raise the clock input to the EEPROM
	 * (setting the SK bit), then delay
	 */
	*eec = *eec | IXGBE_EEC_SK;
	IXGBE_WRITE_REG(hw, IXGBE_EEC, *eec);
	IXGBE_WRITE_FLUSH(hw);
	udelay(1);
}

/**
 *  ixgbe_lower_eeprom_clk - Lowers the EEPROM's clock input.
 *  @hw: pointer to hardware structure
 *  @eecd: EECD's current value
 **/
static void ixgbe_lower_eeprom_clk(struct ixgbe_hw *hw, u32 *eec)
{
	/*
	 * Lower the clock input to the EEPROM (clearing the SK bit), then
	 * delay
	 */
	*eec = *eec & ~IXGBE_EEC_SK;
	IXGBE_WRITE_REG(hw, IXGBE_EEC, *eec);
	IXGBE_WRITE_FLUSH(hw);
	udelay(1);
}

/**
 *  ixgbe_release_eeprom - Release EEPROM, release semaphores
 *  @hw: pointer to hardware structure
 **/
static void ixgbe_release_eeprom(struct ixgbe_hw *hw)
{
	u32 eec;

	eec = IXGBE_READ_REG(hw, IXGBE_EEC);

	eec |= IXGBE_EEC_CS;  /* Pull CS high */
	eec &= ~IXGBE_EEC_SK; /* Lower SCK */

	IXGBE_WRITE_REG(hw, IXGBE_EEC, eec);
	IXGBE_WRITE_FLUSH(hw);

	udelay(1);

	/* Stop requesting EEPROM access */
	eec &= ~IXGBE_EEC_REQ;
	IXGBE_WRITE_REG(hw, IXGBE_EEC, eec);

	ixgbe_release_swfw_sync(hw, IXGBE_GSSR_EEP_SM);
}

/**
 *  ixgbe_calc_eeprom_checksum - Calculates and returns the checksum
 *  @hw: pointer to hardware structure
 **/
static u16 ixgbe_calc_eeprom_checksum(struct ixgbe_hw *hw)
{
	u16 i;
	u16 j;
	u16 checksum = 0;
	u16 length = 0;
	u16 pointer = 0;
	u16 word = 0;

	/* Include 0x0-0x3F in the checksum */
	for (i = 0; i < IXGBE_EEPROM_CHECKSUM; i++) {
		if (hw->eeprom.ops.read(hw, i, &word) != 0) {
			hw_dbg(hw, "EEPROM read failed\n");
			break;
		}
		checksum += word;
	}

	/* Include all data from pointers except for the fw pointer */
	for (i = IXGBE_PCIE_ANALOG_PTR; i < IXGBE_FW_PTR; i++) {
		hw->eeprom.ops.read(hw, i, &pointer);

		/* Make sure the pointer seems valid */
		if (pointer != 0xFFFF && pointer != 0) {
			hw->eeprom.ops.read(hw, pointer, &length);

			if (length != 0xFFFF && length != 0) {
				for (j = pointer+1; j <= pointer+length; j++) {
					hw->eeprom.ops.read(hw, j, &word);
					checksum += word;
				}
			}
		}
	}

	checksum = (u16)IXGBE_EEPROM_SUM - checksum;

	return checksum;
}

/**
 *  ixgbe_validate_eeprom_checksum_generic - Validate EEPROM checksum
 *  @hw: pointer to hardware structure
 *  @checksum_val: calculated checksum
 *
 *  Performs checksum calculation and validates the EEPROM checksum.  If the
 *  caller does not need checksum_val, the value can be NULL.
 **/
s32 ixgbe_validate_eeprom_checksum_generic(struct ixgbe_hw *hw,
                                           u16 *checksum_val)
{
	s32 status;
	u16 checksum;
	u16 read_checksum = 0;

	/*
	 * Read the first word from the EEPROM. If this times out or fails, do
	 * not continue or we could be in for a very long wait while every
	 * EEPROM read fails
	 */
	status = hw->eeprom.ops.read(hw, 0, &checksum);

	if (status == 0) {
		checksum = ixgbe_calc_eeprom_checksum(hw);

		hw->eeprom.ops.read(hw, IXGBE_EEPROM_CHECKSUM, &read_checksum);

		/*
		 * Verify read checksum from EEPROM is the same as
		 * calculated checksum
		 */
		if (read_checksum != checksum)
			status = IXGBE_ERR_EEPROM_CHECKSUM;

		/* If the user cares, return the calculated checksum */
		if (checksum_val)
			*checksum_val = checksum;
	} else {
		hw_dbg(hw, "EEPROM read failed\n");
	}

	return status;
}

/**
 *  ixgbe_update_eeprom_checksum_generic - Updates the EEPROM checksum
 *  @hw: pointer to hardware structure
 **/
s32 ixgbe_update_eeprom_checksum_generic(struct ixgbe_hw *hw)
{
	s32 status;
	u16 checksum;

	/*
	 * Read the first word from the EEPROM. If this times out or fails, do
	 * not continue or we could be in for a very long wait while every
	 * EEPROM read fails
	 */
	status = hw->eeprom.ops.read(hw, 0, &checksum);

	if (status == 0) {
		checksum = ixgbe_calc_eeprom_checksum(hw);
		status = hw->eeprom.ops.write(hw, IXGBE_EEPROM_CHECKSUM,
		                            checksum);
	} else {
		hw_dbg(hw, "EEPROM read failed\n");
	}

	return status;
}

/**
 *  ixgbe_validate_mac_addr - Validate MAC address
 *  @mac_addr: pointer to MAC address.
 *
 *  Tests a MAC address to ensure it is a valid Individual Address
 **/
s32 ixgbe_validate_mac_addr(u8 *mac_addr)
{
	s32 status = 0;

	/* Make sure it is not a multicast address */
	if (IXGBE_IS_MULTICAST(mac_addr))
		status = IXGBE_ERR_INVALID_MAC_ADDR;
	/* Not a broadcast address */
	else if (IXGBE_IS_BROADCAST(mac_addr))
		status = IXGBE_ERR_INVALID_MAC_ADDR;
	/* Reject the zero address */
	else if (mac_addr[0] == 0 && mac_addr[1] == 0 && mac_addr[2] == 0 &&
	         mac_addr[3] == 0 && mac_addr[4] == 0 && mac_addr[5] == 0)
		status = IXGBE_ERR_INVALID_MAC_ADDR;

	return status;
}

/**
 *  ixgbe_set_rar_generic - Set Rx address register
 *  @hw: pointer to hardware structure
 *  @index: Receive address register to write
 *  @addr: Address to put into receive address register
 *  @vmdq: VMDq "set" or "pool" index
 *  @enable_addr: set flag that address is active
 *
 *  Puts an ethernet address into a receive address register.
 **/
s32 ixgbe_set_rar_generic(struct ixgbe_hw *hw, u32 index, u8 *addr, u32 vmdq,
                          u32 enable_addr)
{
	u32 rar_low, rar_high;
	u32 rar_entries = hw->mac.num_rar_entries;

	/* setup VMDq pool selection before this RAR gets enabled */
	hw->mac.ops.set_vmdq(hw, index, vmdq);

	/* Make sure we are using a valid rar index range */
	if (index < rar_entries) {
		/*
		 * HW expects these in little endian so we reverse the byte
		 * order from network order (big endian) to little endian
		 */
		rar_low = ((u32)addr[0] |
		           ((u32)addr[1] << 8) |
		           ((u32)addr[2] << 16) |
		           ((u32)addr[3] << 24));
		/*
		 * Some parts put the VMDq setting in the extra RAH bits,
		 * so save everything except the lower 16 bits that hold part
		 * of the address and the address valid bit.
		 */
		rar_high = IXGBE_READ_REG(hw, IXGBE_RAH(index));
		rar_high &= ~(0x0000FFFF | IXGBE_RAH_AV);
		rar_high |= ((u32)addr[4] | ((u32)addr[5] << 8));

		if (enable_addr != 0)
			rar_high |= IXGBE_RAH_AV;

		IXGBE_WRITE_REG(hw, IXGBE_RAL(index), rar_low);
		IXGBE_WRITE_REG(hw, IXGBE_RAH(index), rar_high);
	} else {
		hw_dbg(hw, "RAR index %d is out of range.\n", index);
	}

	return 0;
}

/**
 *  ixgbe_clear_rar_generic - Remove Rx address register
 *  @hw: pointer to hardware structure
 *  @index: Receive address register to write
 *
 *  Clears an ethernet address from a receive address register.
 **/
s32 ixgbe_clear_rar_generic(struct ixgbe_hw *hw, u32 index)
{
	u32 rar_high;
	u32 rar_entries = hw->mac.num_rar_entries;

	/* Make sure we are using a valid rar index range */
	if (index < rar_entries) {
		/*
		 * Some parts put the VMDq setting in the extra RAH bits,
		 * so save everything except the lower 16 bits that hold part
		 * of the address and the address valid bit.
		 */
		rar_high = IXGBE_READ_REG(hw, IXGBE_RAH(index));
		rar_high &= ~(0x0000FFFF | IXGBE_RAH_AV);

		IXGBE_WRITE_REG(hw, IXGBE_RAL(index), 0);
		IXGBE_WRITE_REG(hw, IXGBE_RAH(index), rar_high);
	} else {
		hw_dbg(hw, "RAR index %d is out of range.\n", index);
	}

	/* clear VMDq pool/queue selection for this RAR */
	hw->mac.ops.clear_vmdq(hw, index, IXGBE_CLEAR_VMDQ_ALL);

	return 0;
}

/**
 *  ixgbe_enable_rar - Enable Rx address register
 *  @hw: pointer to hardware structure
 *  @index: index into the RAR table
 *
 *  Enables the select receive address register.
 **/
static void ixgbe_enable_rar(struct ixgbe_hw *hw, u32 index)
{
	u32 rar_high;

	rar_high = IXGBE_READ_REG(hw, IXGBE_RAH(index));
	rar_high |= IXGBE_RAH_AV;
	IXGBE_WRITE_REG(hw, IXGBE_RAH(index), rar_high);
}

/**
 *  ixgbe_disable_rar - Disable Rx address register
 *  @hw: pointer to hardware structure
 *  @index: index into the RAR table
 *
 *  Disables the select receive address register.
 **/
static void ixgbe_disable_rar(struct ixgbe_hw *hw, u32 index)
{
	u32 rar_high;

	rar_high = IXGBE_READ_REG(hw, IXGBE_RAH(index));
	rar_high &= (~IXGBE_RAH_AV);
	IXGBE_WRITE_REG(hw, IXGBE_RAH(index), rar_high);
}

/**
 *  ixgbe_init_rx_addrs_generic - Initializes receive address filters.
 *  @hw: pointer to hardware structure
 *
 *  Places the MAC address in receive address register 0 and clears the rest
 *  of the receive address registers. Clears the multicast table. Assumes
 *  the receiver is in reset when the routine is called.
 **/
s32 ixgbe_init_rx_addrs_generic(struct ixgbe_hw *hw)
{
	u32 i;
	u32 rar_entries = hw->mac.num_rar_entries;

	/*
	 * If the current mac address is valid, assume it is a software override
	 * to the permanent address.
	 * Otherwise, use the permanent address from the eeprom.
	 */
	if (ixgbe_validate_mac_addr(hw->mac.addr) ==
	    IXGBE_ERR_INVALID_MAC_ADDR) {
		/* Get the MAC address from the RAR0 for later reference */
		hw->mac.ops.get_mac_addr(hw, hw->mac.addr);

		hw_dbg(hw, " Keeping Current RAR0 Addr =%.2X %.2X %.2X ",
		       hw->mac.addr[0], hw->mac.addr[1],
		       hw->mac.addr[2]);
		hw_dbg(hw, "%.2X %.2X %.2X\n", hw->mac.addr[3],
		       hw->mac.addr[4], hw->mac.addr[5]);
	} else {
		/* Setup the receive address. */
		hw_dbg(hw, "Overriding MAC Address in RAR[0]\n");
		hw_dbg(hw, " New MAC Addr =%.2X %.2X %.2X ",
		       hw->mac.addr[0], hw->mac.addr[1],
		       hw->mac.addr[2]);
		hw_dbg(hw, "%.2X %.2X %.2X\n", hw->mac.addr[3],
		       hw->mac.addr[4], hw->mac.addr[5]);

		hw->mac.ops.set_rar(hw, 0, hw->mac.addr, 0, IXGBE_RAH_AV);
	}
	hw->addr_ctrl.overflow_promisc = 0;

	hw->addr_ctrl.rar_used_count = 1;

	/* Zero out the other receive addresses. */
	hw_dbg(hw, "Clearing RAR[1-%d]\n", rar_entries - 1);
	for (i = 1; i < rar_entries; i++) {
		IXGBE_WRITE_REG(hw, IXGBE_RAL(i), 0);
		IXGBE_WRITE_REG(hw, IXGBE_RAH(i), 0);
	}

	/* Clear the MTA */
	hw->addr_ctrl.mc_addr_in_rar_count = 0;
	hw->addr_ctrl.mta_in_use = 0;
	IXGBE_WRITE_REG(hw, IXGBE_MCSTCTRL, hw->mac.mc_filter_type);

	hw_dbg(hw, " Clearing MTA\n");
	for (i = 0; i < hw->mac.mcft_size; i++)
		IXGBE_WRITE_REG(hw, IXGBE_MTA(i), 0);

	if (hw->mac.ops.init_uta_tables)
		hw->mac.ops.init_uta_tables(hw);

	return 0;
}

/**
 *  ixgbe_add_uc_addr - Adds a secondary unicast address.
 *  @hw: pointer to hardware structure
 *  @addr: new address
 *
 *  Adds it to unused receive address register or goes into promiscuous mode.
 **/
static void ixgbe_add_uc_addr(struct ixgbe_hw *hw, u8 *addr, u32 vmdq)
{
	u32 rar_entries = hw->mac.num_rar_entries;
	u32 rar;

	hw_dbg(hw, " UC Addr = %.2X %.2X %.2X %.2X %.2X %.2X\n",
	          addr[0], addr[1], addr[2], addr[3], addr[4], addr[5]);

	/*
	 * Place this address in the RAR if there is room,
	 * else put the controller into promiscuous mode
	 */
	if (hw->addr_ctrl.rar_used_count < rar_entries) {
		rar = hw->addr_ctrl.rar_used_count -
		      hw->addr_ctrl.mc_addr_in_rar_count;
		hw->mac.ops.set_rar(hw, rar, addr, vmdq, IXGBE_RAH_AV);
		hw_dbg(hw, "Added a secondary address to RAR[%d]\n", rar);
		hw->addr_ctrl.rar_used_count++;
	} else {
		hw->addr_ctrl.overflow_promisc++;
	}

	hw_dbg(hw, "ixgbe_add_uc_addr Complete\n");
}

/**
 *  ixgbe_update_uc_addr_list_generic - Updates MAC list of secondary addresses
 *  @hw: pointer to hardware structure
 *  @addr_list: the list of new addresses
 *  @addr_count: number of addresses
 *  @next: iterator function to walk the address list
 *
 *  The given list replaces any existing list.  Clears the secondary addrs from
 *  receive address registers.  Uses unused receive address registers for the
 *  first secondary addresses, and falls back to promiscuous mode as needed.
 *
 *  Drivers using secondary unicast addresses must set user_set_promisc when
 *  manually putting the device into promiscuous mode.
 **/
s32 ixgbe_update_uc_addr_list_generic(struct ixgbe_hw *hw, u8 *addr_list,
                              u32 addr_count, ixgbe_mc_addr_itr next)
{
	u8 *addr;
	u32 i;
	u32 old_promisc_setting = hw->addr_ctrl.overflow_promisc;
	u32 uc_addr_in_use;
	u32 fctrl;
	u32 vmdq;

	/*
	 * Clear accounting of old secondary address list,
	 * don't count RAR[0]
	 */
	uc_addr_in_use = hw->addr_ctrl.rar_used_count -
	                 hw->addr_ctrl.mc_addr_in_rar_count - 1;
	hw->addr_ctrl.rar_used_count -= uc_addr_in_use;
	hw->addr_ctrl.overflow_promisc = 0;

	/* Zero out the other receive addresses */
	hw_dbg(hw, "Clearing RAR[1-%d]\n", uc_addr_in_use);
	for (i = 1; i <= uc_addr_in_use; i++) {
		IXGBE_WRITE_REG(hw, IXGBE_RAL(i), 0);
		IXGBE_WRITE_REG(hw, IXGBE_RAH(i), 0);
	}

	/* Add the new addresses */
	for (i = 0; i < addr_count; i++) {
		hw_dbg(hw, " Adding the secondary addresses:\n");
		addr = next(hw, &addr_list, &vmdq);
		ixgbe_add_uc_addr(hw, addr, vmdq);
	}

	if (hw->addr_ctrl.overflow_promisc) {
		/* enable promisc if not already in overflow or set by user */
		if (!old_promisc_setting && !hw->addr_ctrl.user_set_promisc) {
			hw_dbg(hw, " Entering address overflow promisc mode\n");
			fctrl = IXGBE_READ_REG(hw, IXGBE_FCTRL);
			fctrl |= IXGBE_FCTRL_UPE;
			IXGBE_WRITE_REG(hw, IXGBE_FCTRL, fctrl);
		}
	} else {
		/* only disable if set by overflow, not by user */
		if (old_promisc_setting && !hw->addr_ctrl.user_set_promisc) {
			hw_dbg(hw, " Leaving address overflow promisc mode\n");
			fctrl = IXGBE_READ_REG(hw, IXGBE_FCTRL);
			fctrl &= ~IXGBE_FCTRL_UPE;
			IXGBE_WRITE_REG(hw, IXGBE_FCTRL, fctrl);
		}
	}

	hw_dbg(hw, "ixgbe_update_uc_addr_list_generic Complete\n");
	return 0;
}

/**
 *  ixgbe_mta_vector - Determines bit-vector in multicast table to set
 *  @hw: pointer to hardware structure
 *  @mc_addr: the multicast address
 *
 *  Extracts the 12 bits, from a multicast address, to determine which
 *  bit-vector to set in the multicast table. The hardware uses 12 bits, from
 *  incoming rx multicast addresses, to determine the bit-vector to check in
 *  the MTA. Which of the 4 combination, of 12-bits, the hardware uses is set
 *  by the MO field of the MCSTCTRL. The MO field is set during initialization
 *  to mc_filter_type.
 **/
static s32 ixgbe_mta_vector(struct ixgbe_hw *hw, u8 *mc_addr)
{
	u32 vector = 0;

	switch (hw->mac.mc_filter_type) {
	case 0:   /* use bits [47:36] of the address */
		vector = ((mc_addr[4] >> 4) | (((u16)mc_addr[5]) << 4));
		break;
	case 1:   /* use bits [46:35] of the address */
		vector = ((mc_addr[4] >> 3) | (((u16)mc_addr[5]) << 5));
		break;
	case 2:   /* use bits [45:34] of the address */
		vector = ((mc_addr[4] >> 2) | (((u16)mc_addr[5]) << 6));
		break;
	case 3:   /* use bits [43:32] of the address */
		vector = ((mc_addr[4]) | (((u16)mc_addr[5]) << 8));
		break;
	default:  /* Invalid mc_filter_type */
		hw_dbg(hw, "MC filter type param set incorrectly\n");
		break;
	}

	/* vector can only be 12-bits or boundary will be exceeded */
	vector &= 0xFFF;
	return vector;
}

/**
 *  ixgbe_set_mta - Set bit-vector in multicast table
 *  @hw: pointer to hardware structure
 *  @hash_value: Multicast address hash value
 *
 *  Sets the bit-vector in the multicast table.
 **/
static void ixgbe_set_mta(struct ixgbe_hw *hw, u8 *mc_addr)
{
	u32 vector;
	u32 vector_bit;
	u32 vector_reg;
	u32 mta_reg;

	hw->addr_ctrl.mta_in_use++;

	vector = ixgbe_mta_vector(hw, mc_addr);
	hw_dbg(hw, " bit-vector = 0x%03X\n", vector);

	/*
	 * The MTA is a register array of 128 32-bit registers. It is treated
	 * like an array of 4096 bits.  We want to set bit
	 * BitArray[vector_value]. So we figure out what register the bit is
	 * in, read it, OR in the new bit, then write back the new value.  The
	 * register is determined by the upper 7 bits of the vector value and
	 * the bit within that register are determined by the lower 5 bits of
	 * the value.
	 */
	vector_reg = (vector >> 5) & 0x7F;
	vector_bit = vector & 0x1F;
	mta_reg = IXGBE_READ_REG(hw, IXGBE_MTA(vector_reg));
	mta_reg |= (1 << vector_bit);
	IXGBE_WRITE_REG(hw, IXGBE_MTA(vector_reg), mta_reg);
}

/**
 *  ixgbe_add_mc_addr - Adds a multicast address.
 *  @hw: pointer to hardware structure
 *  @mc_addr: new multicast address
 *
 *  Adds it to unused receive address register or to the multicast table.
 **/
static void ixgbe_add_mc_addr(struct ixgbe_hw *hw, u8 *mc_addr)
{
	u32 rar_entries = hw->mac.num_rar_entries;
	u32 rar;

	hw_dbg(hw, " MC Addr =%.2X %.2X %.2X %.2X %.2X %.2X\n",
	       mc_addr[0], mc_addr[1], mc_addr[2],
	       mc_addr[3], mc_addr[4], mc_addr[5]);

	/*
	 * Place this multicast address in the RAR if there is room,
	 * else put it in the MTA
	 */
	if (hw->addr_ctrl.rar_used_count < rar_entries) {
		/* use RAR from the end up for multicast */
		rar = rar_entries - hw->addr_ctrl.mc_addr_in_rar_count - 1;
		hw->mac.ops.set_rar(hw, rar, mc_addr, 0, IXGBE_RAH_AV);
		hw_dbg(hw, "Added a multicast address to RAR[%d]\n", rar);
		hw->addr_ctrl.rar_used_count++;
		hw->addr_ctrl.mc_addr_in_rar_count++;
	} else {
		ixgbe_set_mta(hw, mc_addr);
	}

	hw_dbg(hw, "ixgbe_add_mc_addr Complete\n");
}

/**
 *  ixgbe_update_mc_addr_list_generic - Updates MAC list of multicast addresses
 *  @hw: pointer to hardware structure
 *  @mc_addr_list: the list of new multicast addresses
 *  @mc_addr_count: number of addresses
 *  @next: iterator function to walk the multicast address list
 *
 *  The given list replaces any existing list. Clears the MC addrs from receive
 *  address registers and the multicast table. Uses unused receive address
 *  registers for the first multicast addresses, and hashes the rest into the
 *  multicast table.
 **/
s32 ixgbe_update_mc_addr_list_generic(struct ixgbe_hw *hw, u8 *mc_addr_list,
                                      u32 mc_addr_count, ixgbe_mc_addr_itr next)
{
	u32 i;
	u32 rar_entries = hw->mac.num_rar_entries;
	u32 vmdq;

	/*
	 * Set the new number of MC addresses that we are being requested to
	 * use.
	 */
	hw->addr_ctrl.num_mc_addrs = mc_addr_count;
	hw->addr_ctrl.rar_used_count -= hw->addr_ctrl.mc_addr_in_rar_count;
	hw->addr_ctrl.mc_addr_in_rar_count = 0;
	hw->addr_ctrl.mta_in_use = 0;

	/* Zero out the other receive addresses. */
	hw_dbg(hw, "Clearing RAR[%d-%d]\n", hw->addr_ctrl.rar_used_count,
	          rar_entries - 1);
	for (i = hw->addr_ctrl.rar_used_count; i < rar_entries; i++) {
		IXGBE_WRITE_REG(hw, IXGBE_RAL(i), 0);
		IXGBE_WRITE_REG(hw, IXGBE_RAH(i), 0);
	}

	/* Clear the MTA */
	hw_dbg(hw, " Clearing MTA\n");
	for (i = 0; i < hw->mac.mcft_size; i++)
		IXGBE_WRITE_REG(hw, IXGBE_MTA(i), 0);

	/* Add the new addresses */
	for (i = 0; i < mc_addr_count; i++) {
		hw_dbg(hw, " Adding the multicast addresses:\n");
		ixgbe_add_mc_addr(hw, next(hw, &mc_addr_list, &vmdq));
	}

	/* Enable mta */
	if (hw->addr_ctrl.mta_in_use > 0)
		IXGBE_WRITE_REG(hw, IXGBE_MCSTCTRL,
		                IXGBE_MCSTCTRL_MFE | hw->mac.mc_filter_type);

	hw_dbg(hw, "ixgbe_update_mc_addr_list_generic Complete\n");
	return 0;
}

/**
 *  ixgbe_enable_mc_generic - Enable multicast address in RAR
 *  @hw: pointer to hardware structure
 *
 *  Enables multicast address in RAR and the use of the multicast hash table.
 **/
s32 ixgbe_enable_mc_generic(struct ixgbe_hw *hw)
{
	u32 i;
	u32 rar_entries = hw->mac.num_rar_entries;
	struct ixgbe_addr_filter_info *a = &hw->addr_ctrl;

	if (a->mc_addr_in_rar_count > 0)
		for (i = (rar_entries - a->mc_addr_in_rar_count);
		     i < rar_entries; i++)
			ixgbe_enable_rar(hw, i);

	if (a->mta_in_use > 0)
		IXGBE_WRITE_REG(hw, IXGBE_MCSTCTRL, IXGBE_MCSTCTRL_MFE |
		                hw->mac.mc_filter_type);

	return 0;
}

/**
 *  ixgbe_disable_mc_generic - Disable multicast address in RAR
 *  @hw: pointer to hardware structure
 *
 *  Disables multicast address in RAR and the use of the multicast hash table.
 **/
s32 ixgbe_disable_mc_generic(struct ixgbe_hw *hw)
{
	u32 i;
	u32 rar_entries = hw->mac.num_rar_entries;
	struct ixgbe_addr_filter_info *a = &hw->addr_ctrl;

	if (a->mc_addr_in_rar_count > 0)
		for (i = (rar_entries - a->mc_addr_in_rar_count);
		     i < rar_entries; i++)
			ixgbe_disable_rar(hw, i);

	if (a->mta_in_use > 0)
		IXGBE_WRITE_REG(hw, IXGBE_MCSTCTRL, hw->mac.mc_filter_type);

	return 0;
}

/**
 *  ixgbe_fc_enable - Enable flow control
 *  @hw: pointer to hardware structure
 *  @packetbuf_num: packet buffer number (0-7)
 *
 *  Enable flow control according to the current settings.
 **/
s32 ixgbe_fc_enable(struct ixgbe_hw *hw, s32 packetbuf_num)
{
	s32 ret_val = 0;
	u32 mflcn_reg;
	u32 fccfg_reg;
	u32 reg;

	mflcn_reg = IXGBE_READ_REG(hw, IXGBE_MFLCN);
	mflcn_reg &= ~(IXGBE_MFLCN_RFCE | IXGBE_MFLCN_RPFCE);

	fccfg_reg = IXGBE_READ_REG(hw, IXGBE_FCCFG);
	fccfg_reg &= ~(IXGBE_FCCFG_TFCE_802_3X | IXGBE_FCCFG_TFCE_PRIORITY);

	/*
	 * The possible values of fc.current_mode are:
	 * 0: Flow control is completely disabled
	 * 1: Rx flow control is enabled (we can receive pause frames,
	 *    but not send pause frames).
	 * 2: Tx flow control is enabled (we can send pause frames but
	 *    we do not support receiving pause frames).
	 * 3: Both Rx and Tx flow control (symmetric) are enabled.
	 * 4: Priority Flow Control is enabled.
	 * other: Invalid.
	 */
	switch (hw->fc.current_mode) {
	case ixgbe_fc_none:
		/* Flow control completely disabled by software override. */
		break;
	case ixgbe_fc_rx_pause:
		/*
		 * Rx Flow control is enabled and Tx Flow control is
		 * disabled by software override. Since there really
		 * isn't a way to advertise that we are capable of RX
		 * Pause ONLY, we will advertise that we support both
		 * symmetric and asymmetric Rx PAUSE.  Later, we will
		 * disable the adapter's ability to send PAUSE frames.
		 */
		mflcn_reg |= IXGBE_MFLCN_RFCE;
		break;
	case ixgbe_fc_tx_pause:
		/*
		 * Tx Flow control is enabled, and Rx Flow control is
		 * disabled by software override.
		 */
		fccfg_reg |= IXGBE_FCCFG_TFCE_802_3X;
		break;
	case ixgbe_fc_full:
		/* Flow control (both Rx and Tx) is enabled by SW override. */
		mflcn_reg |= IXGBE_MFLCN_RFCE;
		fccfg_reg |= IXGBE_FCCFG_TFCE_802_3X;
		break;
#ifdef CONFIG_DCB
	case ixgbe_fc_pfc:
		goto out;
		break;
#endif
	default:
		hw_dbg(hw, "Flow control param set incorrectly\n");
		ret_val = -IXGBE_ERR_CONFIG;
		goto out;
		break;
	}

	/* Enable 802.3x based flow control settings. */
	IXGBE_WRITE_REG(hw, IXGBE_MFLCN, mflcn_reg);
	IXGBE_WRITE_REG(hw, IXGBE_FCCFG, fccfg_reg);

	/* Set up and enable Rx high/low water mark thresholds, enable XON. */
	if (hw->fc.current_mode & ixgbe_fc_tx_pause) {
		if (hw->fc.send_xon)
			IXGBE_WRITE_REG(hw, IXGBE_FCRTL_82599(packetbuf_num),
			                (hw->fc.low_water | IXGBE_FCRTL_XONE));
		else
			IXGBE_WRITE_REG(hw, IXGBE_FCRTL_82599(packetbuf_num),
			                hw->fc.low_water);

		IXGBE_WRITE_REG(hw, IXGBE_FCRTH_82599(packetbuf_num),
		                (hw->fc.high_water | IXGBE_FCRTH_FCEN));
	}

	/* Configure pause time (2 TCs per register) */
	reg = IXGBE_READ_REG(hw, IXGBE_FCTTV(packetbuf_num));
	if ((packetbuf_num & 1) == 0)
		reg = (reg & 0xFFFF0000) | hw->fc.pause_time;
	else
		reg = (reg & 0x0000FFFF) | (hw->fc.pause_time << 16);
	IXGBE_WRITE_REG(hw, IXGBE_FCTTV(packetbuf_num / 2), reg);

	IXGBE_WRITE_REG(hw, IXGBE_FCRTV, (hw->fc.pause_time >> 1));

out:
	return ret_val;
}

/**
 *  ixgbe_fc_autoneg - Configure flow control
 *  @hw: pointer to hardware structure
 *
 *  Negotiates flow control capabilities with link partner using autoneg and
 *  applies the results.
 **/
s32 ixgbe_fc_autoneg(struct ixgbe_hw *hw)
{
	s32 ret_val = 0;
	u32 i, reg, pcs_anadv_reg, pcs_lpab_reg;

	reg = IXGBE_READ_REG(hw, IXGBE_PCS1GANA);

	/*
	 * The possible values of fc.current_mode are:
	 * 0:  Flow control is completely disabled
	 * 1:  Rx flow control is enabled (we can receive pause frames,
	 *     but not send pause frames).
	 * 2:  Tx flow control is enabled (we can send pause frames but
	 *     we do not support receiving pause frames).
	 * 3:  Both Rx and Tx flow control (symmetric) are enabled.
	 * 4:  Priority Flow Control is enabled.
	 * other: Invalid.
	 */
	switch (hw->fc.current_mode) {
	case ixgbe_fc_none:
		/* Flow control completely disabled by software override. */
		reg &= ~(IXGBE_PCS1GANA_SYM_PAUSE | IXGBE_PCS1GANA_ASM_PAUSE);
		break;
	case ixgbe_fc_rx_pause:
		/*
		 * Rx Flow control is enabled and Tx Flow control is
		 * disabled by software override. Since there really
		 * isn't a way to advertise that we are capable of RX
		 * Pause ONLY, we will advertise that we support both
		 * symmetric and asymmetric Rx PAUSE.  Later, we will
		 * disable the adapter's ability to send PAUSE frames.
		 */
		reg |= (IXGBE_PCS1GANA_SYM_PAUSE | IXGBE_PCS1GANA_ASM_PAUSE);
		break;
	case ixgbe_fc_tx_pause:
		/*
		 * Tx Flow control is enabled, and Rx Flow control is
		 * disabled by software override.
		 */
		reg |= (IXGBE_PCS1GANA_ASM_PAUSE);
		reg &= ~(IXGBE_PCS1GANA_SYM_PAUSE);
		break;
	case ixgbe_fc_full:
		/* Flow control (both Rx and Tx) is enabled by SW override. */
		reg |= (IXGBE_PCS1GANA_SYM_PAUSE | IXGBE_PCS1GANA_ASM_PAUSE);
		break;
#ifdef CONFIG_DCB
	case ixgbe_fc_pfc:
		goto out;
		break;
#endif
	default:
		hw_dbg(hw, "Flow control param set incorrectly\n");
		ret_val = -IXGBE_ERR_CONFIG;
		goto out;
		break;
	}

	IXGBE_WRITE_REG(hw, IXGBE_PCS1GANA, reg);
	reg = IXGBE_READ_REG(hw, IXGBE_PCS1GLCTL);

	/* Set PCS register for autoneg */
	/* Enable and restart autoneg */
	reg |= IXGBE_PCS1GLCTL_AN_ENABLE | IXGBE_PCS1GLCTL_AN_RESTART;

	/* Disable AN timeout */
	if (hw->fc.strict_ieee)
		reg &= ~IXGBE_PCS1GLCTL_AN_1G_TIMEOUT_EN;

	hw_dbg(hw, "Configuring Autoneg; PCS_LCTL = 0x%08X\n", reg);
	IXGBE_WRITE_REG(hw, IXGBE_PCS1GLCTL, reg);

	/* See if autonegotiation has succeeded */
	hw->mac.autoneg_succeeded = 0;
	for (i = 0; i < FIBER_LINK_UP_LIMIT; i++) {
		msleep(10);
		reg = IXGBE_READ_REG(hw, IXGBE_PCS1GLSTA);
		if ((reg & (IXGBE_PCS1GLSTA_LINK_OK |
		     IXGBE_PCS1GLSTA_AN_COMPLETE)) ==
		    (IXGBE_PCS1GLSTA_LINK_OK |
		     IXGBE_PCS1GLSTA_AN_COMPLETE)) {
			if (!(reg & IXGBE_PCS1GLSTA_AN_TIMED_OUT))
				hw->mac.autoneg_succeeded = 1;
			break;
		}
	}

	if (!hw->mac.autoneg_succeeded) {
		/* Autoneg failed to achieve a link, so we turn fc off */
		hw->fc.current_mode = ixgbe_fc_none;
		hw_dbg(hw, "Flow Control = NONE.\n");
		goto out;
	}

	/*
	 * Read the AN advertisement and LP ability registers and resolve
	 * local flow control settings accordingly
	 */
	pcs_anadv_reg = IXGBE_READ_REG(hw, IXGBE_PCS1GANA);
	pcs_lpab_reg = IXGBE_READ_REG(hw, IXGBE_PCS1GANLP);
	if ((pcs_anadv_reg & IXGBE_PCS1GANA_SYM_PAUSE) &&
		(pcs_lpab_reg & IXGBE_PCS1GANA_SYM_PAUSE)) {
		/*
		 * Now we need to check if the user selected Rx ONLY
		 * of pause frames.  In this case, we had to advertise
		 * FULL flow control because we could not advertise RX
		 * ONLY. Hence, we must now check to see if we need to
		 * turn OFF the TRANSMISSION of PAUSE frames.
		 */
		if (hw->fc.requested_mode == ixgbe_fc_full) {
			hw->fc.current_mode = ixgbe_fc_full;
			hw_dbg(hw, "Flow Control = FULL.\n");
		} else {
			hw->fc.current_mode = ixgbe_fc_rx_pause;
			hw_dbg(hw, "Flow Control = RX PAUSE frames only.\n");
		}
	} else if (!(pcs_anadv_reg & IXGBE_PCS1GANA_SYM_PAUSE) &&
		   (pcs_anadv_reg & IXGBE_PCS1GANA_ASM_PAUSE) &&
		   (pcs_lpab_reg & IXGBE_PCS1GANA_SYM_PAUSE) &&
		   (pcs_lpab_reg & IXGBE_PCS1GANA_ASM_PAUSE)) {
		hw->fc.current_mode = ixgbe_fc_tx_pause;
		hw_dbg(hw, "Flow Control = TX PAUSE frames only.\n");
	} else if ((pcs_anadv_reg & IXGBE_PCS1GANA_SYM_PAUSE) &&
		   (pcs_anadv_reg & IXGBE_PCS1GANA_ASM_PAUSE) &&
		   !(pcs_lpab_reg & IXGBE_PCS1GANA_SYM_PAUSE) &&
		   (pcs_lpab_reg & IXGBE_PCS1GANA_ASM_PAUSE)) {
		hw->fc.current_mode = ixgbe_fc_rx_pause;
		hw_dbg(hw, "Flow Control = RX PAUSE frames only.\n");
	} else {
		hw->fc.current_mode = ixgbe_fc_none;
		hw_dbg(hw, "Flow Control = NONE.\n");
	}

out:
	return ret_val;
}

/**
 *  ixgbe_setup_fc_generic - Set up flow control
 *  @hw: pointer to hardware structure
 *
 *  Sets up flow control.
 **/
s32 ixgbe_setup_fc_generic(struct ixgbe_hw *hw, s32 packetbuf_num)
{
	s32 ret_val = 0;
	ixgbe_link_speed speed;
	bool link_up;

#ifdef CONFIG_DCB
	if (hw->fc.requested_mode == ixgbe_fc_pfc) {
		hw->fc.current_mode = hw->fc.requested_mode;
		goto out;
	}

#endif
	/* Validate the packetbuf configuration */
	if (packetbuf_num < 0 || packetbuf_num > 7) {
		hw_dbg(hw, "Invalid packet buffer number [%d], expected range "
		       "is 0-7\n", packetbuf_num);
		ret_val = IXGBE_ERR_INVALID_LINK_SETTINGS;
		goto out;
	}

	/*
	 * Validate the water mark configuration.  Zero water marks are invalid
	 * because it causes the controller to just blast out fc packets.
	 */
	if (!hw->fc.low_water || !hw->fc.high_water || !hw->fc.pause_time) {
		hw_dbg(hw, "Invalid water mark configuration\n");
		ret_val = IXGBE_ERR_INVALID_LINK_SETTINGS;
		goto out;
	}

	/*
	 * Validate the requested mode.  Strict IEEE mode does not allow
	 * ixgbe_fc_rx_pause because it will cause testing anomalies.
	 */
	if (hw->fc.strict_ieee && hw->fc.requested_mode == ixgbe_fc_rx_pause) {
		hw_dbg(hw, "ixgbe_fc_rx_pause not valid in strict "
		       "IEEE mode\n");
		ret_val = IXGBE_ERR_INVALID_LINK_SETTINGS;
		goto out;
	}

	/*
	 * 10gig parts do not have a word in the EEPROM to determine the
	 * default flow control setting, so we explicitly set it to full.
	 */
	if (hw->fc.requested_mode == ixgbe_fc_default)
		hw->fc.requested_mode = ixgbe_fc_full;

	/*
	 * Save off the requested flow control mode for use later.  Depending
	 * on the link partner's capabilities, we may or may not use this mode.
	 */
	hw->fc.current_mode = hw->fc.requested_mode;

	/* Decide whether to use autoneg or not. */
	hw->mac.ops.check_link(hw, &speed, &link_up, false);
	if (!hw->fc.disable_fc_autoneg && hw->phy.multispeed_fiber &&
	    (speed == IXGBE_LINK_SPEED_1GB_FULL))
		ret_val = ixgbe_fc_autoneg(hw);

	if (ret_val)
		goto out;

	ret_val = ixgbe_fc_enable(hw, packetbuf_num);

out:
	return ret_val;
}

/**
 *  ixgbe_disable_pcie_master - Disable PCI-express master access
 *  @hw: pointer to hardware structure
 *
 *  Disables PCI-Express master access and verifies there are no pending
 *  requests. IXGBE_ERR_MASTER_REQUESTS_PENDING is returned if master disable
 *  bit hasn't caused the master requests to be disabled, else 0
 *  is returned signifying master requests disabled.
 **/
s32 ixgbe_disable_pcie_master(struct ixgbe_hw *hw)
{
	u32 i;
	u32 reg_val;
	u32 number_of_queues;
	s32 status = IXGBE_ERR_MASTER_REQUESTS_PENDING;

	/* Disable the receive unit by stopping each queue */
	number_of_queues = hw->mac.max_rx_queues;
	for (i = 0; i < number_of_queues; i++) {
		reg_val = IXGBE_READ_REG(hw, IXGBE_RXDCTL(i));
		if (reg_val & IXGBE_RXDCTL_ENABLE) {
			reg_val &= ~IXGBE_RXDCTL_ENABLE;
			IXGBE_WRITE_REG(hw, IXGBE_RXDCTL(i), reg_val);
		}
	}

	reg_val = IXGBE_READ_REG(hw, IXGBE_CTRL);
	reg_val |= IXGBE_CTRL_GIO_DIS;
	IXGBE_WRITE_REG(hw, IXGBE_CTRL, reg_val);

	for (i = 0; i < IXGBE_PCI_MASTER_DISABLE_TIMEOUT; i++) {
		if (!(IXGBE_READ_REG(hw, IXGBE_STATUS) & IXGBE_STATUS_GIO)) {
			status = 0;
			break;
		}
		udelay(100);
	}

	return status;
}


/**
 *  ixgbe_acquire_swfw_sync - Acquire SWFW semaphore
 *  @hw: pointer to hardware structure
 *  @mask: Mask to specify which semaphore to acquire
 *
 *  Acquires the SWFW semaphore thought the GSSR register for the specified
 *  function (CSR, PHY0, PHY1, EEPROM, Flash)
 **/
s32 ixgbe_acquire_swfw_sync(struct ixgbe_hw *hw, u16 mask)
{
	u32 gssr;
	u32 swmask = mask;
	u32 fwmask = mask << 5;
	s32 timeout = 200;

	while (timeout) {
		if (ixgbe_get_eeprom_semaphore(hw))
			return -IXGBE_ERR_SWFW_SYNC;

		gssr = IXGBE_READ_REG(hw, IXGBE_GSSR);
		if (!(gssr & (fwmask | swmask)))
			break;

		/*
		 * Firmware currently using resource (fwmask) or other software
		 * thread currently using resource (swmask)
		 */
		ixgbe_release_eeprom_semaphore(hw);
		msleep(5);
		timeout--;
	}

	if (!timeout) {
		hw_dbg(hw, "Driver can't access resource, GSSR timeout.\n");
		return -IXGBE_ERR_SWFW_SYNC;
	}

	gssr |= swmask;
	IXGBE_WRITE_REG(hw, IXGBE_GSSR, gssr);

	ixgbe_release_eeprom_semaphore(hw);
	return 0;
}

/**
 *  ixgbe_release_swfw_sync - Release SWFW semaphore
 *  @hw: pointer to hardware structure
 *  @mask: Mask to specify which semaphore to release
 *
 *  Releases the SWFW semaphore thought the GSSR register for the specified
 *  function (CSR, PHY0, PHY1, EEPROM, Flash)
 **/
void ixgbe_release_swfw_sync(struct ixgbe_hw *hw, u16 mask)
{
	u32 gssr;
	u32 swmask = mask;

	ixgbe_get_eeprom_semaphore(hw);

	gssr = IXGBE_READ_REG(hw, IXGBE_GSSR);
	gssr &= ~swmask;
	IXGBE_WRITE_REG(hw, IXGBE_GSSR, gssr);

	ixgbe_release_eeprom_semaphore(hw);
}

/**
 *  ixgbe_enable_rx_dma_generic - Enable the Rx DMA unit
 *  @hw: pointer to hardware structure
 *  @regval: register value to write to RXCTRL
 *
 *  Enables the Rx DMA unit
 **/
s32 ixgbe_enable_rx_dma_generic(struct ixgbe_hw *hw, u32 regval)
{
	IXGBE_WRITE_REG(hw, IXGBE_RXCTRL, regval);

	return 0;
<<<<<<< HEAD
=======
}

/**
 *  ixgbe_blink_led_start_generic - Blink LED based on index.
 *  @hw: pointer to hardware structure
 *  @index: led number to blink
 **/
s32 ixgbe_blink_led_start_generic(struct ixgbe_hw *hw, u32 index)
{
	ixgbe_link_speed speed = 0;
	bool link_up = 0;
	u32 autoc_reg = IXGBE_READ_REG(hw, IXGBE_AUTOC);
	u32 led_reg = IXGBE_READ_REG(hw, IXGBE_LEDCTL);

	/*
	 * Link must be up to auto-blink the LEDs;
	 * Force it if link is down.
	 */
	hw->mac.ops.check_link(hw, &speed, &link_up, false);

	if (!link_up) {
		autoc_reg |= IXGBE_AUTOC_FLU;
		IXGBE_WRITE_REG(hw, IXGBE_AUTOC, autoc_reg);
		msleep(10);
	}

	led_reg &= ~IXGBE_LED_MODE_MASK(index);
	led_reg |= IXGBE_LED_BLINK(index);
	IXGBE_WRITE_REG(hw, IXGBE_LEDCTL, led_reg);
	IXGBE_WRITE_FLUSH(hw);

	return 0;
}

/**
 *  ixgbe_blink_led_stop_generic - Stop blinking LED based on index.
 *  @hw: pointer to hardware structure
 *  @index: led number to stop blinking
 **/
s32 ixgbe_blink_led_stop_generic(struct ixgbe_hw *hw, u32 index)
{
	u32 autoc_reg = IXGBE_READ_REG(hw, IXGBE_AUTOC);
	u32 led_reg = IXGBE_READ_REG(hw, IXGBE_LEDCTL);

	autoc_reg &= ~IXGBE_AUTOC_FLU;
	autoc_reg |= IXGBE_AUTOC_AN_RESTART;
	IXGBE_WRITE_REG(hw, IXGBE_AUTOC, autoc_reg);

	led_reg &= ~IXGBE_LED_MODE_MASK(index);
	led_reg &= ~IXGBE_LED_BLINK(index);
	led_reg |= IXGBE_LED_LINK_ACTIVE << IXGBE_LED_MODE_SHIFT(index);
	IXGBE_WRITE_REG(hw, IXGBE_LEDCTL, led_reg);
	IXGBE_WRITE_FLUSH(hw);

	return 0;
>>>>>>> 6574612f
}<|MERGE_RESOLUTION|>--- conflicted
+++ resolved
@@ -2070,8 +2070,6 @@
 	IXGBE_WRITE_REG(hw, IXGBE_RXCTRL, regval);
 
 	return 0;
-<<<<<<< HEAD
-=======
 }
 
 /**
@@ -2127,5 +2125,4 @@
 	IXGBE_WRITE_FLUSH(hw);
 
 	return 0;
->>>>>>> 6574612f
 }