--- conflicted
+++ resolved
@@ -1923,13 +1923,6 @@
 	return;
 }
 
-<<<<<<< HEAD
-static const struct i2c_board_info i350_sensor_info = {
-	I2C_BOARD_INFO("i350bb", 0Xf8),
-};
-
-=======
->>>>>>> 9437a248
 /*  igb_init_i2c - Init I2C interface
  *  @adapter: pointer to adapter structure
  *
@@ -6230,28 +6223,12 @@
 	/* If we spanned a buffer we have a huge mess so test for it */
 	BUG_ON(unlikely(!igb_test_staterr(rx_desc, E1000_RXD_STAT_EOP)));
 
-<<<<<<< HEAD
-	/* Guarantee this function can be used by verifying buffer sizes */
-	BUILD_BUG_ON(SKB_WITH_OVERHEAD(IGB_RX_BUFSZ) < (NET_SKB_PAD +
-							NET_IP_ALIGN +
-							IGB_TS_HDR_LEN +
-							ETH_FRAME_LEN +
-							ETH_FCS_LEN));
-
 	rx_buffer = &rx_ring->rx_buffer_info[rx_ring->next_to_clean];
 	page = rx_buffer->page;
 	prefetchw(page);
 
 	page_addr = page_address(page) + rx_buffer->page_offset;
 
-=======
-	rx_buffer = &rx_ring->rx_buffer_info[rx_ring->next_to_clean];
-	page = rx_buffer->page;
-	prefetchw(page);
-
-	page_addr = page_address(page) + rx_buffer->page_offset;
-
->>>>>>> 9437a248
 	/* prefetch first cache line of first page */
 	prefetch(page_addr + NET_SKB_PAD + NET_IP_ALIGN);
 #if L1_CACHE_BYTES < 128
@@ -7736,70 +7713,6 @@
 	}
 }
 
-<<<<<<< HEAD
-static DEFINE_SPINLOCK(i2c_clients_lock);
-
-/*  igb_get_i2c_client - returns matching client
- *  in adapters's client list.
- *  @adapter: adapter struct
- *  @dev_addr: device address of i2c needed.
- */
-static struct i2c_client *
-igb_get_i2c_client(struct igb_adapter *adapter, u8 dev_addr)
-{
-	ulong flags;
-	struct igb_i2c_client_list *client_list;
-	struct i2c_client *client = NULL;
-	struct i2c_board_info client_info = {
-		I2C_BOARD_INFO("igb", 0x00),
-	};
-
-	spin_lock_irqsave(&i2c_clients_lock, flags);
-	client_list = adapter->i2c_clients;
-
-	/* See if we already have an i2c_client */
-	while (client_list) {
-		if (client_list->client->addr == (dev_addr >> 1)) {
-			client = client_list->client;
-			goto exit;
-		} else {
-			client_list = client_list->next;
-		}
-	}
-
-	/* no client_list found, create a new one */
-	client_list = kzalloc(sizeof(*client_list), GFP_ATOMIC);
-	if (client_list == NULL)
-		goto exit;
-
-	/* dev_addr passed to us is left-shifted by 1 bit
-	 * i2c_new_device call expects it to be flush to the right.
-	 */
-	client_info.addr = dev_addr >> 1;
-	client_info.platform_data = adapter;
-	client_list->client = i2c_new_device(&adapter->i2c_adap, &client_info);
-	if (client_list->client == NULL) {
-		dev_info(&adapter->pdev->dev,
-			"Failed to create new i2c device..\n");
-		goto err_no_client;
-	}
-
-	/* insert new client at head of list */
-	client_list->next = adapter->i2c_clients;
-	adapter->i2c_clients = client_list;
-
-	client = client_list->client;
-	goto exit;
-
-err_no_client:
-	kfree(client_list);
-exit:
-	spin_unlock_irqrestore(&i2c_clients_lock, flags);
-	return client;
-}
-
-=======
->>>>>>> 9437a248
 /*  igb_read_i2c_byte - Reads 8 bit word over I2C
  *  @hw: pointer to hardware structure
  *  @byte_offset: byte offset to read
@@ -7813,11 +7726,7 @@
 				u8 dev_addr, u8 *data)
 {
 	struct igb_adapter *adapter = container_of(hw, struct igb_adapter, hw);
-<<<<<<< HEAD
-	struct i2c_client *this_client = igb_get_i2c_client(adapter, dev_addr);
-=======
 	struct i2c_client *this_client = adapter->i2c_client;
->>>>>>> 9437a248
 	s32 status;
 	u16 swfw_mask = 0;
 
@@ -7854,11 +7763,7 @@
 				 u8 dev_addr, u8 data)
 {
 	struct igb_adapter *adapter = container_of(hw, struct igb_adapter, hw);
-<<<<<<< HEAD
-	struct i2c_client *this_client = igb_get_i2c_client(adapter, dev_addr);
-=======
 	struct i2c_client *this_client = adapter->i2c_client;
->>>>>>> 9437a248
 	s32 status;
 	u16 swfw_mask = E1000_SWFW_PHY0_SM;
 
