/*
 * ACPI Sony Notebook Control Driver (SNC and SPIC)
 *
 * Copyright (C) 2004-2005 Stelian Pop <stelian@popies.net>
 * Copyright (C) 2007-2009 Mattia Dongili <malattia@linux.it>
 *
 * Parts of this driver inspired from asus_acpi.c and ibm_acpi.c
 * which are copyrighted by their respective authors.
 *
 * The SNY6001 driver part is based on the sonypi driver which includes
 * material from:
 *
 * Copyright (C) 2001-2005 Stelian Pop <stelian@popies.net>
 *
 * Copyright (C) 2005 Narayanan R S <nars@kadamba.org>
 *
 * Copyright (C) 2001-2002 Alcôve <www.alcove.com>
 *
 * Copyright (C) 2001 Michael Ashley <m.ashley@unsw.edu.au>
 *
 * Copyright (C) 2001 Junichi Morita <jun1m@mars.dti.ne.jp>
 *
 * Copyright (C) 2000 Takaya Kinjo <t-kinjo@tc4.so-net.ne.jp>
 *
 * Copyright (C) 2000 Andrew Tridgell <tridge@valinux.com>
 *
 * Earlier work by Werner Almesberger, Paul `Rusty' Russell and Paul Mackerras.
 *
 * This program is free software; you can redistribute it and/or modify
 * it under the terms of the GNU General Public License as published by
 * the Free Software Foundation; either version 2 of the License, or
 * (at your option) any later version.
 *
 * This program is distributed in the hope that it will be useful,
 * but WITHOUT ANY WARRANTY; without even the implied warranty of
 * MERCHANTABILITY or FITNESS FOR A PARTICULAR PURPOSE.  See the
 * GNU General Public License for more details.
 *
 * You should have received a copy of the GNU General Public License
 * along with this program; if not, write to the Free Software
 * Foundation, Inc., 675 Mass Ave, Cambridge, MA 02139, USA.
 *
 */

#define pr_fmt(fmt) KBUILD_MODNAME ": " fmt

#include <linux/kernel.h>
#include <linux/module.h>
#include <linux/moduleparam.h>
#include <linux/init.h>
#include <linux/types.h>
#include <linux/backlight.h>
#include <linux/platform_device.h>
#include <linux/err.h>
#include <linux/dmi.h>
#include <linux/pci.h>
#include <linux/interrupt.h>
#include <linux/delay.h>
#include <linux/input.h>
#include <linux/kfifo.h>
#include <linux/workqueue.h>
#include <linux/acpi.h>
#include <linux/slab.h>
#include <acpi/acpi_drivers.h>
#include <acpi/acpi_bus.h>
#include <asm/uaccess.h>
#include <linux/sonypi.h>
#include <linux/sony-laptop.h>
#include <linux/rfkill.h>
#ifdef CONFIG_SONYPI_COMPAT
#include <linux/poll.h>
#include <linux/miscdevice.h>
#endif

#define dprintk(fmt, ...)			\
do {						\
	if (debug)				\
		pr_warn(fmt, ##__VA_ARGS__);	\
} while (0)

#define SONY_LAPTOP_DRIVER_VERSION	"0.6"

#define SONY_NC_CLASS		"sony-nc"
#define SONY_NC_HID		"SNY5001"
#define SONY_NC_DRIVER_NAME	"Sony Notebook Control Driver"

#define SONY_PIC_CLASS		"sony-pic"
#define SONY_PIC_HID		"SNY6001"
#define SONY_PIC_DRIVER_NAME	"Sony Programmable IO Control Driver"

MODULE_AUTHOR("Stelian Pop, Mattia Dongili");
MODULE_DESCRIPTION("Sony laptop extras driver (SPIC and SNC ACPI device)");
MODULE_LICENSE("GPL");
MODULE_VERSION(SONY_LAPTOP_DRIVER_VERSION);

static int debug;
module_param(debug, int, 0);
MODULE_PARM_DESC(debug, "set this to 1 (and RTFM) if you want to help "
		 "the development of this driver");

static int no_spic;		/* = 0 */
module_param(no_spic, int, 0444);
MODULE_PARM_DESC(no_spic,
		 "set this if you don't want to enable the SPIC device");

static int compat;		/* = 0 */
module_param(compat, int, 0444);
MODULE_PARM_DESC(compat,
		 "set this if you want to enable backward compatibility mode");

static unsigned long mask = 0xffffffff;
module_param(mask, ulong, 0644);
MODULE_PARM_DESC(mask,
		 "set this to the mask of event you want to enable (see doc)");

static int camera;		/* = 0 */
module_param(camera, int, 0444);
MODULE_PARM_DESC(camera,
		 "set this to 1 to enable Motion Eye camera controls "
		 "(only use it if you have a C1VE or C1VN model)");

#ifdef CONFIG_SONYPI_COMPAT
static int minor = -1;
module_param(minor, int, 0);
MODULE_PARM_DESC(minor,
		 "minor number of the misc device for the SPIC compatibility code, "
		 "default is -1 (automatic)");
#endif

static int kbd_backlight;	/* = 1 */
module_param(kbd_backlight, int, 0444);
MODULE_PARM_DESC(kbd_backlight,
		 "set this to 0 to disable keyboard backlight, "
		 "1 to enable it (default: 0)");

static int kbd_backlight_timeout;	/* = 0 */
module_param(kbd_backlight_timeout, int, 0444);
MODULE_PARM_DESC(kbd_backlight_timeout,
		 "set this to 0 to set the default 10 seconds timeout, "
		 "1 for 30 seconds, 2 for 60 seconds and 3 to disable timeout "
		 "(default: 0)");

static void sony_nc_kbd_backlight_resume(void);

enum sony_nc_rfkill {
	SONY_WIFI,
	SONY_BLUETOOTH,
	SONY_WWAN,
	SONY_WIMAX,
	N_SONY_RFKILL,
};

static int sony_rfkill_handle;
static struct rfkill *sony_rfkill_devices[N_SONY_RFKILL];
static int sony_rfkill_address[N_SONY_RFKILL] = {0x300, 0x500, 0x700, 0x900};
static void sony_nc_rfkill_update(void);

/*********** Input Devices ***********/

#define SONY_LAPTOP_BUF_SIZE	128
struct sony_laptop_input_s {
	atomic_t		users;
	struct input_dev	*jog_dev;
	struct input_dev	*key_dev;
	struct kfifo		fifo;
	spinlock_t		fifo_lock;
	struct timer_list	release_key_timer;
};

static struct sony_laptop_input_s sony_laptop_input = {
	.users = ATOMIC_INIT(0),
};

struct sony_laptop_keypress {
	struct input_dev *dev;
	int key;
};

/* Correspondance table between sonypi events
 * and input layer indexes in the keymap
 */
static int sony_laptop_input_index[] = {
	-1,	/*  0 no event */
	-1,	/*  1 SONYPI_EVENT_JOGDIAL_DOWN */
	-1,	/*  2 SONYPI_EVENT_JOGDIAL_UP */
	-1,	/*  3 SONYPI_EVENT_JOGDIAL_DOWN_PRESSED */
	-1,	/*  4 SONYPI_EVENT_JOGDIAL_UP_PRESSED */
	-1,	/*  5 SONYPI_EVENT_JOGDIAL_PRESSED */
	-1,	/*  6 SONYPI_EVENT_JOGDIAL_RELEASED */
	 0,	/*  7 SONYPI_EVENT_CAPTURE_PRESSED */
	 1,	/*  8 SONYPI_EVENT_CAPTURE_RELEASED */
	 2,	/*  9 SONYPI_EVENT_CAPTURE_PARTIALPRESSED */
	 3,	/* 10 SONYPI_EVENT_CAPTURE_PARTIALRELEASED */
	 4,	/* 11 SONYPI_EVENT_FNKEY_ESC */
	 5,	/* 12 SONYPI_EVENT_FNKEY_F1 */
	 6,	/* 13 SONYPI_EVENT_FNKEY_F2 */
	 7,	/* 14 SONYPI_EVENT_FNKEY_F3 */
	 8,	/* 15 SONYPI_EVENT_FNKEY_F4 */
	 9,	/* 16 SONYPI_EVENT_FNKEY_F5 */
	10,	/* 17 SONYPI_EVENT_FNKEY_F6 */
	11,	/* 18 SONYPI_EVENT_FNKEY_F7 */
	12,	/* 19 SONYPI_EVENT_FNKEY_F8 */
	13,	/* 20 SONYPI_EVENT_FNKEY_F9 */
	14,	/* 21 SONYPI_EVENT_FNKEY_F10 */
	15,	/* 22 SONYPI_EVENT_FNKEY_F11 */
	16,	/* 23 SONYPI_EVENT_FNKEY_F12 */
	17,	/* 24 SONYPI_EVENT_FNKEY_1 */
	18,	/* 25 SONYPI_EVENT_FNKEY_2 */
	19,	/* 26 SONYPI_EVENT_FNKEY_D */
	20,	/* 27 SONYPI_EVENT_FNKEY_E */
	21,	/* 28 SONYPI_EVENT_FNKEY_F */
	22,	/* 29 SONYPI_EVENT_FNKEY_S */
	23,	/* 30 SONYPI_EVENT_FNKEY_B */
	24,	/* 31 SONYPI_EVENT_BLUETOOTH_PRESSED */
	25,	/* 32 SONYPI_EVENT_PKEY_P1 */
	26,	/* 33 SONYPI_EVENT_PKEY_P2 */
	27,	/* 34 SONYPI_EVENT_PKEY_P3 */
	28,	/* 35 SONYPI_EVENT_BACK_PRESSED */
	-1,	/* 36 SONYPI_EVENT_LID_CLOSED */
	-1,	/* 37 SONYPI_EVENT_LID_OPENED */
	29,	/* 38 SONYPI_EVENT_BLUETOOTH_ON */
	30,	/* 39 SONYPI_EVENT_BLUETOOTH_OFF */
	31,	/* 40 SONYPI_EVENT_HELP_PRESSED */
	32,	/* 41 SONYPI_EVENT_FNKEY_ONLY */
	33,	/* 42 SONYPI_EVENT_JOGDIAL_FAST_DOWN */
	34,	/* 43 SONYPI_EVENT_JOGDIAL_FAST_UP */
	35,	/* 44 SONYPI_EVENT_JOGDIAL_FAST_DOWN_PRESSED */
	36,	/* 45 SONYPI_EVENT_JOGDIAL_FAST_UP_PRESSED */
	37,	/* 46 SONYPI_EVENT_JOGDIAL_VFAST_DOWN */
	38,	/* 47 SONYPI_EVENT_JOGDIAL_VFAST_UP */
	39,	/* 48 SONYPI_EVENT_JOGDIAL_VFAST_DOWN_PRESSED */
	40,	/* 49 SONYPI_EVENT_JOGDIAL_VFAST_UP_PRESSED */
	41,	/* 50 SONYPI_EVENT_ZOOM_PRESSED */
	42,	/* 51 SONYPI_EVENT_THUMBPHRASE_PRESSED */
	43,	/* 52 SONYPI_EVENT_MEYE_FACE */
	44,	/* 53 SONYPI_EVENT_MEYE_OPPOSITE */
	45,	/* 54 SONYPI_EVENT_MEMORYSTICK_INSERT */
	46,	/* 55 SONYPI_EVENT_MEMORYSTICK_EJECT */
	-1,	/* 56 SONYPI_EVENT_ANYBUTTON_RELEASED */
	-1,	/* 57 SONYPI_EVENT_BATTERY_INSERT */
	-1,	/* 58 SONYPI_EVENT_BATTERY_REMOVE */
	-1,	/* 59 SONYPI_EVENT_FNKEY_RELEASED */
	47,	/* 60 SONYPI_EVENT_WIRELESS_ON */
	48,	/* 61 SONYPI_EVENT_WIRELESS_OFF */
	49,	/* 62 SONYPI_EVENT_ZOOM_IN_PRESSED */
	50,	/* 63 SONYPI_EVENT_ZOOM_OUT_PRESSED */
	51,	/* 64 SONYPI_EVENT_CD_EJECT_PRESSED */
	52,	/* 65 SONYPI_EVENT_MODEKEY_PRESSED */
	53,	/* 66 SONYPI_EVENT_PKEY_P4 */
	54,	/* 67 SONYPI_EVENT_PKEY_P5 */
	55,	/* 68 SONYPI_EVENT_SETTINGKEY_PRESSED */
	56,	/* 69 SONYPI_EVENT_VOLUME_INC_PRESSED */
	57,	/* 70 SONYPI_EVENT_VOLUME_DEC_PRESSED */
	-1,	/* 71 SONYPI_EVENT_BRIGHTNESS_PRESSED */
	58,	/* 72 SONYPI_EVENT_MEDIA_PRESSED */
	59,	/* 72 SONYPI_EVENT_VENDOR_PRESSED */
};

static int sony_laptop_input_keycode_map[] = {
	KEY_CAMERA,	/*  0 SONYPI_EVENT_CAPTURE_PRESSED */
	KEY_RESERVED,	/*  1 SONYPI_EVENT_CAPTURE_RELEASED */
	KEY_RESERVED,	/*  2 SONYPI_EVENT_CAPTURE_PARTIALPRESSED */
	KEY_RESERVED,	/*  3 SONYPI_EVENT_CAPTURE_PARTIALRELEASED */
	KEY_FN_ESC,	/*  4 SONYPI_EVENT_FNKEY_ESC */
	KEY_FN_F1,	/*  5 SONYPI_EVENT_FNKEY_F1 */
	KEY_FN_F2,	/*  6 SONYPI_EVENT_FNKEY_F2 */
	KEY_FN_F3,	/*  7 SONYPI_EVENT_FNKEY_F3 */
	KEY_FN_F4,	/*  8 SONYPI_EVENT_FNKEY_F4 */
	KEY_FN_F5,	/*  9 SONYPI_EVENT_FNKEY_F5 */
	KEY_FN_F6,	/* 10 SONYPI_EVENT_FNKEY_F6 */
	KEY_FN_F7,	/* 11 SONYPI_EVENT_FNKEY_F7 */
	KEY_FN_F8,	/* 12 SONYPI_EVENT_FNKEY_F8 */
	KEY_FN_F9,	/* 13 SONYPI_EVENT_FNKEY_F9 */
	KEY_FN_F10,	/* 14 SONYPI_EVENT_FNKEY_F10 */
	KEY_FN_F11,	/* 15 SONYPI_EVENT_FNKEY_F11 */
	KEY_FN_F12,	/* 16 SONYPI_EVENT_FNKEY_F12 */
	KEY_FN_F1,	/* 17 SONYPI_EVENT_FNKEY_1 */
	KEY_FN_F2,	/* 18 SONYPI_EVENT_FNKEY_2 */
	KEY_FN_D,	/* 19 SONYPI_EVENT_FNKEY_D */
	KEY_FN_E,	/* 20 SONYPI_EVENT_FNKEY_E */
	KEY_FN_F,	/* 21 SONYPI_EVENT_FNKEY_F */
	KEY_FN_S,	/* 22 SONYPI_EVENT_FNKEY_S */
	KEY_FN_B,	/* 23 SONYPI_EVENT_FNKEY_B */
	KEY_BLUETOOTH,	/* 24 SONYPI_EVENT_BLUETOOTH_PRESSED */
	KEY_PROG1,	/* 25 SONYPI_EVENT_PKEY_P1 */
	KEY_PROG2,	/* 26 SONYPI_EVENT_PKEY_P2 */
	KEY_PROG3,	/* 27 SONYPI_EVENT_PKEY_P3 */
	KEY_BACK,	/* 28 SONYPI_EVENT_BACK_PRESSED */
	KEY_BLUETOOTH,	/* 29 SONYPI_EVENT_BLUETOOTH_ON */
	KEY_BLUETOOTH,	/* 30 SONYPI_EVENT_BLUETOOTH_OFF */
	KEY_HELP,	/* 31 SONYPI_EVENT_HELP_PRESSED */
	KEY_FN,		/* 32 SONYPI_EVENT_FNKEY_ONLY */
	KEY_RESERVED,	/* 33 SONYPI_EVENT_JOGDIAL_FAST_DOWN */
	KEY_RESERVED,	/* 34 SONYPI_EVENT_JOGDIAL_FAST_UP */
	KEY_RESERVED,	/* 35 SONYPI_EVENT_JOGDIAL_FAST_DOWN_PRESSED */
	KEY_RESERVED,	/* 36 SONYPI_EVENT_JOGDIAL_FAST_UP_PRESSED */
	KEY_RESERVED,	/* 37 SONYPI_EVENT_JOGDIAL_VFAST_DOWN */
	KEY_RESERVED,	/* 38 SONYPI_EVENT_JOGDIAL_VFAST_UP */
	KEY_RESERVED,	/* 39 SONYPI_EVENT_JOGDIAL_VFAST_DOWN_PRESSED */
	KEY_RESERVED,	/* 40 SONYPI_EVENT_JOGDIAL_VFAST_UP_PRESSED */
	KEY_ZOOM,	/* 41 SONYPI_EVENT_ZOOM_PRESSED */
	BTN_THUMB,	/* 42 SONYPI_EVENT_THUMBPHRASE_PRESSED */
	KEY_RESERVED,	/* 43 SONYPI_EVENT_MEYE_FACE */
	KEY_RESERVED,	/* 44 SONYPI_EVENT_MEYE_OPPOSITE */
	KEY_RESERVED,	/* 45 SONYPI_EVENT_MEMORYSTICK_INSERT */
	KEY_RESERVED,	/* 46 SONYPI_EVENT_MEMORYSTICK_EJECT */
	KEY_WLAN,	/* 47 SONYPI_EVENT_WIRELESS_ON */
	KEY_WLAN,	/* 48 SONYPI_EVENT_WIRELESS_OFF */
	KEY_ZOOMIN,	/* 49 SONYPI_EVENT_ZOOM_IN_PRESSED */
	KEY_ZOOMOUT,	/* 50 SONYPI_EVENT_ZOOM_OUT_PRESSED */
	KEY_EJECTCD,	/* 51 SONYPI_EVENT_CD_EJECT_PRESSED */
	KEY_F13,	/* 52 SONYPI_EVENT_MODEKEY_PRESSED */
	KEY_PROG4,	/* 53 SONYPI_EVENT_PKEY_P4 */
	KEY_F14,	/* 54 SONYPI_EVENT_PKEY_P5 */
	KEY_F15,	/* 55 SONYPI_EVENT_SETTINGKEY_PRESSED */
	KEY_VOLUMEUP,	/* 56 SONYPI_EVENT_VOLUME_INC_PRESSED */
	KEY_VOLUMEDOWN,	/* 57 SONYPI_EVENT_VOLUME_DEC_PRESSED */
	KEY_MEDIA,	/* 58 SONYPI_EVENT_MEDIA_PRESSED */
	KEY_VENDOR,	/* 59 SONYPI_EVENT_VENDOR_PRESSED */
};

/* release buttons after a short delay if pressed */
static void do_sony_laptop_release_key(unsigned long unused)
{
	struct sony_laptop_keypress kp;
	unsigned long flags;

	spin_lock_irqsave(&sony_laptop_input.fifo_lock, flags);

	if (kfifo_out(&sony_laptop_input.fifo,
		      (unsigned char *)&kp, sizeof(kp)) == sizeof(kp)) {
		input_report_key(kp.dev, kp.key, 0);
		input_sync(kp.dev);
	}

	/* If there is something in the fifo schedule next release. */
	if (kfifo_len(&sony_laptop_input.fifo) != 0)
		mod_timer(&sony_laptop_input.release_key_timer,
			  jiffies + msecs_to_jiffies(10));

	spin_unlock_irqrestore(&sony_laptop_input.fifo_lock, flags);
}

/* forward event to the input subsystem */
static void sony_laptop_report_input_event(u8 event)
{
	struct input_dev *jog_dev = sony_laptop_input.jog_dev;
	struct input_dev *key_dev = sony_laptop_input.key_dev;
	struct sony_laptop_keypress kp = { NULL };

	if (event == SONYPI_EVENT_FNKEY_RELEASED ||
			event == SONYPI_EVENT_ANYBUTTON_RELEASED) {
		/* Nothing, not all VAIOs generate this event */
		return;
	}

	/* report events */
	switch (event) {
	/* jog_dev events */
	case SONYPI_EVENT_JOGDIAL_UP:
	case SONYPI_EVENT_JOGDIAL_UP_PRESSED:
		input_report_rel(jog_dev, REL_WHEEL, 1);
		input_sync(jog_dev);
		return;

	case SONYPI_EVENT_JOGDIAL_DOWN:
	case SONYPI_EVENT_JOGDIAL_DOWN_PRESSED:
		input_report_rel(jog_dev, REL_WHEEL, -1);
		input_sync(jog_dev);
		return;

	/* key_dev events */
	case SONYPI_EVENT_JOGDIAL_PRESSED:
		kp.key = BTN_MIDDLE;
		kp.dev = jog_dev;
		break;

	default:
		if (event >= ARRAY_SIZE(sony_laptop_input_index)) {
			dprintk("sony_laptop_report_input_event, event not known: %d\n", event);
			break;
		}
		if (sony_laptop_input_index[event] != -1) {
			kp.key = sony_laptop_input_keycode_map[sony_laptop_input_index[event]];
			if (kp.key != KEY_UNKNOWN)
				kp.dev = key_dev;
		}
		break;
	}

	if (kp.dev) {
		input_report_key(kp.dev, kp.key, 1);
		/* we emit the scancode so we can always remap the key */
		input_event(kp.dev, EV_MSC, MSC_SCAN, event);
		input_sync(kp.dev);

		/* schedule key release */
		kfifo_in_locked(&sony_laptop_input.fifo,
				(unsigned char *)&kp, sizeof(kp),
				&sony_laptop_input.fifo_lock);
		mod_timer(&sony_laptop_input.release_key_timer,
			  jiffies + msecs_to_jiffies(10));
	} else
		dprintk("unknown input event %.2x\n", event);
}

static int sony_laptop_setup_input(struct acpi_device *acpi_device)
{
	struct input_dev *jog_dev;
	struct input_dev *key_dev;
	int i;
	int error;

	/* don't run again if already initialized */
	if (atomic_add_return(1, &sony_laptop_input.users) > 1)
		return 0;

	/* kfifo */
	spin_lock_init(&sony_laptop_input.fifo_lock);
	error = kfifo_alloc(&sony_laptop_input.fifo,
			    SONY_LAPTOP_BUF_SIZE, GFP_KERNEL);
	if (error) {
		pr_err("kfifo_alloc failed\n");
		goto err_dec_users;
	}

	setup_timer(&sony_laptop_input.release_key_timer,
		    do_sony_laptop_release_key, 0);

	/* input keys */
	key_dev = input_allocate_device();
	if (!key_dev) {
		error = -ENOMEM;
		goto err_free_kfifo;
	}

	key_dev->name = "Sony Vaio Keys";
	key_dev->id.bustype = BUS_ISA;
	key_dev->id.vendor = PCI_VENDOR_ID_SONY;
	key_dev->dev.parent = &acpi_device->dev;

	/* Initialize the Input Drivers: special keys */
	input_set_capability(key_dev, EV_MSC, MSC_SCAN);

	__set_bit(EV_KEY, key_dev->evbit);
	key_dev->keycodesize = sizeof(sony_laptop_input_keycode_map[0]);
	key_dev->keycodemax = ARRAY_SIZE(sony_laptop_input_keycode_map);
	key_dev->keycode = &sony_laptop_input_keycode_map;
	for (i = 0; i < ARRAY_SIZE(sony_laptop_input_keycode_map); i++)
		__set_bit(sony_laptop_input_keycode_map[i], key_dev->keybit);
	__clear_bit(KEY_RESERVED, key_dev->keybit);

	error = input_register_device(key_dev);
	if (error)
		goto err_free_keydev;

	sony_laptop_input.key_dev = key_dev;

	/* jogdial */
	jog_dev = input_allocate_device();
	if (!jog_dev) {
		error = -ENOMEM;
		goto err_unregister_keydev;
	}

	jog_dev->name = "Sony Vaio Jogdial";
	jog_dev->id.bustype = BUS_ISA;
	jog_dev->id.vendor = PCI_VENDOR_ID_SONY;
	key_dev->dev.parent = &acpi_device->dev;

	input_set_capability(jog_dev, EV_KEY, BTN_MIDDLE);
	input_set_capability(jog_dev, EV_REL, REL_WHEEL);

	error = input_register_device(jog_dev);
	if (error)
		goto err_free_jogdev;

	sony_laptop_input.jog_dev = jog_dev;

	return 0;

err_free_jogdev:
	input_free_device(jog_dev);

err_unregister_keydev:
	input_unregister_device(key_dev);
	/* to avoid kref underflow below at input_free_device */
	key_dev = NULL;

err_free_keydev:
	input_free_device(key_dev);

err_free_kfifo:
	kfifo_free(&sony_laptop_input.fifo);

err_dec_users:
	atomic_dec(&sony_laptop_input.users);
	return error;
}

static void sony_laptop_remove_input(void)
{
	struct sony_laptop_keypress kp = { NULL };

	/* Cleanup only after the last user has gone */
	if (!atomic_dec_and_test(&sony_laptop_input.users))
		return;

	del_timer_sync(&sony_laptop_input.release_key_timer);

	/*
	 * Generate key-up events for remaining keys. Note that we don't
	 * need locking since nobody is adding new events to the kfifo.
	 */
	while (kfifo_out(&sony_laptop_input.fifo,
			 (unsigned char *)&kp, sizeof(kp)) == sizeof(kp)) {
		input_report_key(kp.dev, kp.key, 0);
		input_sync(kp.dev);
	}

	/* destroy input devs */
	input_unregister_device(sony_laptop_input.key_dev);
	sony_laptop_input.key_dev = NULL;

	if (sony_laptop_input.jog_dev) {
		input_unregister_device(sony_laptop_input.jog_dev);
		sony_laptop_input.jog_dev = NULL;
	}

	kfifo_free(&sony_laptop_input.fifo);
}

/*********** Platform Device ***********/

static atomic_t sony_pf_users = ATOMIC_INIT(0);
static struct platform_driver sony_pf_driver = {
	.driver = {
		   .name = "sony-laptop",
		   .owner = THIS_MODULE,
		   }
};
static struct platform_device *sony_pf_device;

static int sony_pf_add(void)
{
	int ret = 0;

	/* don't run again if already initialized */
	if (atomic_add_return(1, &sony_pf_users) > 1)
		return 0;

	ret = platform_driver_register(&sony_pf_driver);
	if (ret)
		goto out;

	sony_pf_device = platform_device_alloc("sony-laptop", -1);
	if (!sony_pf_device) {
		ret = -ENOMEM;
		goto out_platform_registered;
	}

	ret = platform_device_add(sony_pf_device);
	if (ret)
		goto out_platform_alloced;

	return 0;

      out_platform_alloced:
	platform_device_put(sony_pf_device);
	sony_pf_device = NULL;
      out_platform_registered:
	platform_driver_unregister(&sony_pf_driver);
      out:
	atomic_dec(&sony_pf_users);
	return ret;
}

static void sony_pf_remove(void)
{
	/* deregister only after the last user has gone */
	if (!atomic_dec_and_test(&sony_pf_users))
		return;

	platform_device_unregister(sony_pf_device);
	platform_driver_unregister(&sony_pf_driver);
}

/*********** SNC (SNY5001) Device ***********/

/* the device uses 1-based values, while the backlight subsystem uses
   0-based values */
#define SONY_MAX_BRIGHTNESS	8

#define SNC_VALIDATE_IN		0
#define SNC_VALIDATE_OUT	1

static ssize_t sony_nc_sysfs_show(struct device *, struct device_attribute *,
			      char *);
static ssize_t sony_nc_sysfs_store(struct device *, struct device_attribute *,
			       const char *, size_t);
static int boolean_validate(const int, const int);
static int brightness_default_validate(const int, const int);

struct sony_nc_value {
	char *name;		/* name of the entry */
	char **acpiget;		/* names of the ACPI get function */
	char **acpiset;		/* names of the ACPI set function */
	int (*validate)(const int, const int);	/* input/output validation */
	int value;		/* current setting */
	int valid;		/* Has ever been set */
	int debug;		/* active only in debug mode ? */
	struct device_attribute devattr;	/* sysfs attribute */
};

#define SNC_HANDLE_NAMES(_name, _values...) \
	static char *snc_##_name[] = { _values, NULL }

#define SNC_HANDLE(_name, _getters, _setters, _validate, _debug) \
	{ \
		.name		= __stringify(_name), \
		.acpiget	= _getters, \
		.acpiset	= _setters, \
		.validate	= _validate, \
		.debug		= _debug, \
		.devattr	= __ATTR(_name, 0, sony_nc_sysfs_show, sony_nc_sysfs_store), \
	}

#define SNC_HANDLE_NULL	{ .name = NULL }

SNC_HANDLE_NAMES(fnkey_get, "GHKE");

SNC_HANDLE_NAMES(brightness_def_get, "GPBR");
SNC_HANDLE_NAMES(brightness_def_set, "SPBR");

SNC_HANDLE_NAMES(cdpower_get, "GCDP");
SNC_HANDLE_NAMES(cdpower_set, "SCDP", "CDPW");

SNC_HANDLE_NAMES(audiopower_get, "GAZP");
SNC_HANDLE_NAMES(audiopower_set, "AZPW");

SNC_HANDLE_NAMES(lanpower_get, "GLNP");
SNC_HANDLE_NAMES(lanpower_set, "LNPW");

SNC_HANDLE_NAMES(lidstate_get, "GLID");

SNC_HANDLE_NAMES(indicatorlamp_get, "GILS");
SNC_HANDLE_NAMES(indicatorlamp_set, "SILS");

SNC_HANDLE_NAMES(gainbass_get, "GMGB");
SNC_HANDLE_NAMES(gainbass_set, "CMGB");

SNC_HANDLE_NAMES(PID_get, "GPID");

SNC_HANDLE_NAMES(CTR_get, "GCTR");
SNC_HANDLE_NAMES(CTR_set, "SCTR");

SNC_HANDLE_NAMES(PCR_get, "GPCR");
SNC_HANDLE_NAMES(PCR_set, "SPCR");

SNC_HANDLE_NAMES(CMI_get, "GCMI");
SNC_HANDLE_NAMES(CMI_set, "SCMI");

static struct sony_nc_value sony_nc_values[] = {
	SNC_HANDLE(brightness_default, snc_brightness_def_get,
			snc_brightness_def_set, brightness_default_validate, 0),
	SNC_HANDLE(fnkey, snc_fnkey_get, NULL, NULL, 0),
	SNC_HANDLE(cdpower, snc_cdpower_get, snc_cdpower_set, boolean_validate, 0),
	SNC_HANDLE(audiopower, snc_audiopower_get, snc_audiopower_set,
			boolean_validate, 0),
	SNC_HANDLE(lanpower, snc_lanpower_get, snc_lanpower_set,
			boolean_validate, 1),
	SNC_HANDLE(lidstate, snc_lidstate_get, NULL,
			boolean_validate, 0),
	SNC_HANDLE(indicatorlamp, snc_indicatorlamp_get, snc_indicatorlamp_set,
			boolean_validate, 0),
	SNC_HANDLE(gainbass, snc_gainbass_get, snc_gainbass_set,
			boolean_validate, 0),
	/* unknown methods */
	SNC_HANDLE(PID, snc_PID_get, NULL, NULL, 1),
	SNC_HANDLE(CTR, snc_CTR_get, snc_CTR_set, NULL, 1),
	SNC_HANDLE(PCR, snc_PCR_get, snc_PCR_set, NULL, 1),
	SNC_HANDLE(CMI, snc_CMI_get, snc_CMI_set, NULL, 1),
	SNC_HANDLE_NULL
};

static acpi_handle sony_nc_acpi_handle;
static struct acpi_device *sony_nc_acpi_device = NULL;

/*
 * acpi_evaluate_object wrappers
 */
static int acpi_callgetfunc(acpi_handle handle, char *name, int *result)
{
	struct acpi_buffer output;
	union acpi_object out_obj;
	acpi_status status;

	output.length = sizeof(out_obj);
	output.pointer = &out_obj;

	status = acpi_evaluate_object(handle, name, NULL, &output);
	if ((status == AE_OK) && (out_obj.type == ACPI_TYPE_INTEGER)) {
		*result = out_obj.integer.value;
		return 0;
	}

	pr_warn("acpi_callreadfunc failed\n");

	return -1;
}

static int acpi_callsetfunc(acpi_handle handle, char *name, int value,
			    int *result)
{
	struct acpi_object_list params;
	union acpi_object in_obj;
	struct acpi_buffer output;
	union acpi_object out_obj;
	acpi_status status;

	params.count = 1;
	params.pointer = &in_obj;
	in_obj.type = ACPI_TYPE_INTEGER;
	in_obj.integer.value = value;

	output.length = sizeof(out_obj);
	output.pointer = &out_obj;

	status = acpi_evaluate_object(handle, name, &params, &output);
	if (status == AE_OK) {
		if (result != NULL) {
			if (out_obj.type != ACPI_TYPE_INTEGER) {
				pr_warn("acpi_evaluate_object bad return type\n");
				return -1;
			}
			*result = out_obj.integer.value;
		}
		return 0;
	}

	pr_warn("acpi_evaluate_object failed\n");

	return -1;
}

struct sony_nc_handles {
	u16 cap[0x10];
	struct device_attribute devattr;
};

static struct sony_nc_handles *handles;

static ssize_t sony_nc_handles_show(struct device *dev,
		struct device_attribute *attr, char *buffer)
{
	ssize_t len = 0;
	int i;

	for (i = 0; i < ARRAY_SIZE(handles->cap); i++) {
		len += snprintf(buffer + len, PAGE_SIZE - len, "0x%.4x ",
				handles->cap[i]);
	}
	len += snprintf(buffer + len, PAGE_SIZE - len, "\n");

	return len;
}

static int sony_nc_handles_setup(struct platform_device *pd)
{
	int i;
	int result;

	handles = kzalloc(sizeof(*handles), GFP_KERNEL);
	if (!handles)
		return -ENOMEM;

	for (i = 0; i < ARRAY_SIZE(handles->cap); i++) {
		if (!acpi_callsetfunc(sony_nc_acpi_handle,
					"SN00", i + 0x20, &result)) {
			dprintk("caching handle 0x%.4x (offset: 0x%.2x)\n",
					result, i);
			handles->cap[i] = result;
		}
	}

	if (debug) {
		sysfs_attr_init(&handles->devattr.attr);
		handles->devattr.attr.name = "handles";
		handles->devattr.attr.mode = S_IRUGO;
		handles->devattr.show = sony_nc_handles_show;

		/* allow reading capabilities via sysfs */
		if (device_create_file(&pd->dev, &handles->devattr)) {
			kfree(handles);
			handles = NULL;
			return -1;
		}
	}

	return 0;
}

static int sony_nc_handles_cleanup(struct platform_device *pd)
{
	if (handles) {
		if (debug)
			device_remove_file(&pd->dev, &handles->devattr);
		kfree(handles);
		handles = NULL;
	}
	return 0;
}

static int sony_find_snc_handle(int handle)
{
	int i;

	/* not initialized yet, return early */
	if (!handles)
		return -1;

	for (i = 0; i < 0x10; i++) {
		if (handles->cap[i] == handle) {
			dprintk("found handle 0x%.4x (offset: 0x%.2x)\n",
					handle, i);
			return i;
		}
	}
	dprintk("handle 0x%.4x not found\n", handle);
	return -1;
}

static int sony_call_snc_handle(int handle, int argument, int *result)
{
	int ret = 0;
	int offset = sony_find_snc_handle(handle);

	if (offset < 0)
		return -1;

	ret = acpi_callsetfunc(sony_nc_acpi_handle, "SN07", offset | argument,
			result);
	dprintk("called SN07 with 0x%.4x (result: 0x%.4x)\n", offset | argument,
			*result);
	return ret;
}

/*
 * sony_nc_values input/output validate functions
 */

/* brightness_default_validate:
 *
 * manipulate input output values to keep consistency with the
 * backlight framework for which brightness values are 0-based.
 */
static int brightness_default_validate(const int direction, const int value)
{
	switch (direction) {
		case SNC_VALIDATE_OUT:
			return value - 1;
		case SNC_VALIDATE_IN:
			if (value >= 0 && value < SONY_MAX_BRIGHTNESS)
				return value + 1;
	}
	return -EINVAL;
}

/* boolean_validate:
 *
 * on input validate boolean values 0/1, on output just pass the
 * received value.
 */
static int boolean_validate(const int direction, const int value)
{
	if (direction == SNC_VALIDATE_IN) {
		if (value != 0 && value != 1)
			return -EINVAL;
	}
	return value;
}

/*
 * Sysfs show/store common to all sony_nc_values
 */
static ssize_t sony_nc_sysfs_show(struct device *dev, struct device_attribute *attr,
			      char *buffer)
{
	int value;
	struct sony_nc_value *item =
	    container_of(attr, struct sony_nc_value, devattr);

	if (!*item->acpiget)
		return -EIO;

	if (acpi_callgetfunc(sony_nc_acpi_handle, *item->acpiget, &value) < 0)
		return -EIO;

	if (item->validate)
		value = item->validate(SNC_VALIDATE_OUT, value);

	return snprintf(buffer, PAGE_SIZE, "%d\n", value);
}

static ssize_t sony_nc_sysfs_store(struct device *dev,
			       struct device_attribute *attr,
			       const char *buffer, size_t count)
{
	int value;
	struct sony_nc_value *item =
	    container_of(attr, struct sony_nc_value, devattr);

	if (!item->acpiset)
		return -EIO;

	if (count > 31)
		return -EINVAL;

	value = simple_strtoul(buffer, NULL, 10);

	if (item->validate)
		value = item->validate(SNC_VALIDATE_IN, value);

	if (value < 0)
		return value;

	if (acpi_callsetfunc(sony_nc_acpi_handle, *item->acpiset, value, NULL) < 0)
		return -EIO;
	item->value = value;
	item->valid = 1;
	return count;
}


/*
 * Backlight device
 */
struct sony_backlight_props {
	struct backlight_device *dev;
	int			handle;
	u8			offset;
	u8			maxlvl;
};
struct sony_backlight_props sony_bl_props;

static int sony_backlight_update_status(struct backlight_device *bd)
{
	return acpi_callsetfunc(sony_nc_acpi_handle, "SBRT",
				bd->props.brightness + 1, NULL);
}

static int sony_backlight_get_brightness(struct backlight_device *bd)
{
	int value;

	if (acpi_callgetfunc(sony_nc_acpi_handle, "GBRT", &value))
		return 0;
	/* brightness levels are 1-based, while backlight ones are 0-based */
	return value - 1;
}

static int sony_nc_get_brightness_ng(struct backlight_device *bd)
{
	int result;
<<<<<<< HEAD
	int *handle = (int *)bl_get_data(bd);
=======
>>>>>>> 56299378
	struct sony_backlight_props *sdev =
		(struct sony_backlight_props *)bl_get_data(bd);

	sony_call_snc_handle(sdev->handle, 0x0200, &result);

	return (result & 0xff) - sdev->offset;
}

static int sony_nc_update_status_ng(struct backlight_device *bd)
{
	int value, result;
<<<<<<< HEAD
	int *handle = (int *)bl_get_data(bd);
=======
>>>>>>> 56299378
	struct sony_backlight_props *sdev =
		(struct sony_backlight_props *)bl_get_data(bd);

	value = bd->props.brightness + sdev->offset;
	if (sony_call_snc_handle(sdev->handle, 0x0100 | (value << 16), &result))
		return -EIO;

	return value;
}

static const struct backlight_ops sony_backlight_ops = {
	.options = BL_CORE_SUSPENDRESUME,
	.update_status = sony_backlight_update_status,
	.get_brightness = sony_backlight_get_brightness,
};
static const struct backlight_ops sony_backlight_ng_ops = {
	.options = BL_CORE_SUSPENDRESUME,
	.update_status = sony_nc_update_status_ng,
	.get_brightness = sony_nc_get_brightness_ng,
};

/*
 * New SNC-only Vaios event mapping to driver known keys
 */
struct sony_nc_event {
	u8	data;
	u8	event;
};

static struct sony_nc_event sony_100_events[] = {
	{ 0x90, SONYPI_EVENT_PKEY_P1 },
	{ 0x10, SONYPI_EVENT_ANYBUTTON_RELEASED },
	{ 0x91, SONYPI_EVENT_PKEY_P2 },
	{ 0x11, SONYPI_EVENT_ANYBUTTON_RELEASED },
	{ 0x81, SONYPI_EVENT_FNKEY_F1 },
	{ 0x01, SONYPI_EVENT_FNKEY_RELEASED },
	{ 0x82, SONYPI_EVENT_FNKEY_F2 },
	{ 0x02, SONYPI_EVENT_FNKEY_RELEASED },
	{ 0x83, SONYPI_EVENT_FNKEY_F3 },
	{ 0x03, SONYPI_EVENT_FNKEY_RELEASED },
	{ 0x84, SONYPI_EVENT_FNKEY_F4 },
	{ 0x04, SONYPI_EVENT_FNKEY_RELEASED },
	{ 0x85, SONYPI_EVENT_FNKEY_F5 },
	{ 0x05, SONYPI_EVENT_FNKEY_RELEASED },
	{ 0x86, SONYPI_EVENT_FNKEY_F6 },
	{ 0x06, SONYPI_EVENT_FNKEY_RELEASED },
	{ 0x87, SONYPI_EVENT_FNKEY_F7 },
	{ 0x07, SONYPI_EVENT_FNKEY_RELEASED },
	{ 0x89, SONYPI_EVENT_FNKEY_F9 },
	{ 0x09, SONYPI_EVENT_FNKEY_RELEASED },
	{ 0x8A, SONYPI_EVENT_FNKEY_F10 },
	{ 0x0A, SONYPI_EVENT_FNKEY_RELEASED },
	{ 0x8C, SONYPI_EVENT_FNKEY_F12 },
	{ 0x0C, SONYPI_EVENT_FNKEY_RELEASED },
	{ 0x9d, SONYPI_EVENT_ZOOM_PRESSED },
	{ 0x1d, SONYPI_EVENT_ANYBUTTON_RELEASED },
	{ 0x9f, SONYPI_EVENT_CD_EJECT_PRESSED },
	{ 0x1f, SONYPI_EVENT_ANYBUTTON_RELEASED },
	{ 0xa1, SONYPI_EVENT_MEDIA_PRESSED },
	{ 0x21, SONYPI_EVENT_ANYBUTTON_RELEASED },
	{ 0xa4, SONYPI_EVENT_CD_EJECT_PRESSED },
	{ 0x24, SONYPI_EVENT_ANYBUTTON_RELEASED },
	{ 0xa5, SONYPI_EVENT_VENDOR_PRESSED },
	{ 0x25, SONYPI_EVENT_ANYBUTTON_RELEASED },
	{ 0xa6, SONYPI_EVENT_HELP_PRESSED },
	{ 0x26, SONYPI_EVENT_ANYBUTTON_RELEASED },
	{ 0, 0 },
};

static struct sony_nc_event sony_127_events[] = {
	{ 0x81, SONYPI_EVENT_MODEKEY_PRESSED },
	{ 0x01, SONYPI_EVENT_ANYBUTTON_RELEASED },
	{ 0x82, SONYPI_EVENT_PKEY_P1 },
	{ 0x02, SONYPI_EVENT_ANYBUTTON_RELEASED },
	{ 0x83, SONYPI_EVENT_PKEY_P2 },
	{ 0x03, SONYPI_EVENT_ANYBUTTON_RELEASED },
	{ 0x84, SONYPI_EVENT_PKEY_P3 },
	{ 0x04, SONYPI_EVENT_ANYBUTTON_RELEASED },
	{ 0x85, SONYPI_EVENT_PKEY_P4 },
	{ 0x05, SONYPI_EVENT_ANYBUTTON_RELEASED },
	{ 0x86, SONYPI_EVENT_PKEY_P5 },
	{ 0x06, SONYPI_EVENT_ANYBUTTON_RELEASED },
	{ 0x87, SONYPI_EVENT_SETTINGKEY_PRESSED },
	{ 0x07, SONYPI_EVENT_ANYBUTTON_RELEASED },
	{ 0, 0 },
};

/*
 * ACPI callbacks
 */
static void sony_nc_notify(struct acpi_device *device, u32 event)
{
	u32 ev = event;

	if (ev >= 0x90) {
		/* New-style event */
		int result;
		int key_handle = 0;
		ev -= 0x90;

		if (sony_find_snc_handle(0x100) == ev)
			key_handle = 0x100;
		if (sony_find_snc_handle(0x127) == ev)
			key_handle = 0x127;

		if (key_handle) {
			struct sony_nc_event *key_event;

			if (sony_call_snc_handle(key_handle, 0x200, &result)) {
				dprintk("sony_nc_notify, unable to decode"
					" event 0x%.2x 0x%.2x\n", key_handle,
					ev);
				/* restore the original event */
				ev = event;
			} else {
				ev = result & 0xFF;

				if (key_handle == 0x100)
					key_event = sony_100_events;
				else
					key_event = sony_127_events;

				for (; key_event->data; key_event++) {
					if (key_event->data == ev) {
						ev = key_event->event;
						break;
					}
				}

				if (!key_event->data)
					pr_info("Unknown event: 0x%x 0x%x\n",
						key_handle, ev);
				else
					sony_laptop_report_input_event(ev);
			}
		} else if (sony_find_snc_handle(sony_rfkill_handle) == ev) {
			sony_nc_rfkill_update();
			return;
		}
	} else
		sony_laptop_report_input_event(ev);

	dprintk("sony_nc_notify, event: 0x%.2x\n", ev);
	acpi_bus_generate_proc_event(sony_nc_acpi_device, 1, ev);
}

static acpi_status sony_walk_callback(acpi_handle handle, u32 level,
				      void *context, void **return_value)
{
	struct acpi_device_info *info;

	if (ACPI_SUCCESS(acpi_get_object_info(handle, &info))) {
		pr_warn("method: name: %4.4s, args %X\n",
			(char *)&info->name, info->param_count);

		kfree(info);
	}

	return AE_OK;
}

/*
 * ACPI device
 */
static int sony_nc_function_setup(struct acpi_device *device)
{
	int result;

	/* Enable all events */
	acpi_callsetfunc(sony_nc_acpi_handle, "SN02", 0xffff, &result);

	/* Setup hotkeys */
	sony_call_snc_handle(0x0100, 0, &result);
	sony_call_snc_handle(0x0101, 0, &result);
	sony_call_snc_handle(0x0102, 0x100, &result);
	sony_call_snc_handle(0x0127, 0, &result);

	return 0;
}

static int sony_nc_resume(struct acpi_device *device)
{
	struct sony_nc_value *item;
	acpi_handle handle;

	for (item = sony_nc_values; item->name; item++) {
		int ret;

		if (!item->valid)
			continue;
		ret = acpi_callsetfunc(sony_nc_acpi_handle, *item->acpiset,
				       item->value, NULL);
		if (ret < 0) {
			pr_err("%s: %d\n", __func__, ret);
			break;
		}
	}

	if (ACPI_SUCCESS(acpi_get_handle(sony_nc_acpi_handle, "ECON",
					 &handle))) {
		if (acpi_callsetfunc(sony_nc_acpi_handle, "ECON", 1, NULL))
			dprintk("ECON Method failed\n");
	}

	if (ACPI_SUCCESS(acpi_get_handle(sony_nc_acpi_handle, "SN00",
					 &handle))) {
		dprintk("Doing SNC setup\n");
		sony_nc_function_setup(device);
	}

	/* re-read rfkill state */
	sony_nc_rfkill_update();

	/* restore kbd backlight states */
	sony_nc_kbd_backlight_resume();

	return 0;
}

static void sony_nc_rfkill_cleanup(void)
{
	int i;

	for (i = 0; i < N_SONY_RFKILL; i++) {
		if (sony_rfkill_devices[i]) {
			rfkill_unregister(sony_rfkill_devices[i]);
			rfkill_destroy(sony_rfkill_devices[i]);
		}
	}
}

static int sony_nc_rfkill_set(void *data, bool blocked)
{
	int result;
	int argument = sony_rfkill_address[(long) data] + 0x100;

	if (!blocked)
		argument |= 0xff0000;

	return sony_call_snc_handle(sony_rfkill_handle, argument, &result);
}

static const struct rfkill_ops sony_rfkill_ops = {
	.set_block = sony_nc_rfkill_set,
};

static int sony_nc_setup_rfkill(struct acpi_device *device,
				enum sony_nc_rfkill nc_type)
{
	int err = 0;
	struct rfkill *rfk;
	enum rfkill_type type;
	const char *name;
	int result;
	bool hwblock;

	switch (nc_type) {
	case SONY_WIFI:
		type = RFKILL_TYPE_WLAN;
		name = "sony-wifi";
		break;
	case SONY_BLUETOOTH:
		type = RFKILL_TYPE_BLUETOOTH;
		name = "sony-bluetooth";
		break;
	case SONY_WWAN:
		type = RFKILL_TYPE_WWAN;
		name = "sony-wwan";
		break;
	case SONY_WIMAX:
		type = RFKILL_TYPE_WIMAX;
		name = "sony-wimax";
		break;
	default:
		return -EINVAL;
	}

	rfk = rfkill_alloc(name, &device->dev, type,
			   &sony_rfkill_ops, (void *)nc_type);
	if (!rfk)
		return -ENOMEM;

	sony_call_snc_handle(sony_rfkill_handle, 0x200, &result);
	hwblock = !(result & 0x1);
	rfkill_set_hw_state(rfk, hwblock);

	err = rfkill_register(rfk);
	if (err) {
		rfkill_destroy(rfk);
		return err;
	}
	sony_rfkill_devices[nc_type] = rfk;
	return err;
}

static void sony_nc_rfkill_update(void)
{
	enum sony_nc_rfkill i;
	int result;
	bool hwblock;

	sony_call_snc_handle(sony_rfkill_handle, 0x200, &result);
	hwblock = !(result & 0x1);

	for (i = 0; i < N_SONY_RFKILL; i++) {
		int argument = sony_rfkill_address[i];

		if (!sony_rfkill_devices[i])
			continue;

		if (hwblock) {
			if (rfkill_set_hw_state(sony_rfkill_devices[i], true)) {
				/* we already know we're blocked */
			}
			continue;
		}

		sony_call_snc_handle(sony_rfkill_handle, argument, &result);
		rfkill_set_states(sony_rfkill_devices[i],
				  !(result & 0xf), false);
	}
}

static void sony_nc_rfkill_setup(struct acpi_device *device)
{
	int offset;
	u8 dev_code, i;
	acpi_status status;
	struct acpi_object_list params;
	union acpi_object in_obj;
	union acpi_object *device_enum;
	struct acpi_buffer buffer = { ACPI_ALLOCATE_BUFFER, NULL };

	offset = sony_find_snc_handle(0x124);
	if (offset == -1) {
		offset = sony_find_snc_handle(0x135);
		if (offset == -1)
			return;
		else
			sony_rfkill_handle = 0x135;
	} else
		sony_rfkill_handle = 0x124;
	dprintk("Found rkfill handle: 0x%.4x\n", sony_rfkill_handle);

	/* need to read the whole buffer returned by the acpi call to SN06
	 * here otherwise we may miss some features
	 */
	params.count = 1;
	params.pointer = &in_obj;
	in_obj.type = ACPI_TYPE_INTEGER;
	in_obj.integer.value = offset;
	status = acpi_evaluate_object(sony_nc_acpi_handle, "SN06", &params,
			&buffer);
	if (ACPI_FAILURE(status)) {
		dprintk("Radio device enumeration failed\n");
		return;
	}

	device_enum = (union acpi_object *) buffer.pointer;
	if (!device_enum) {
		pr_err("No SN06 return object\n");
		goto out_no_enum;
	}
	if (device_enum->type != ACPI_TYPE_BUFFER) {
		pr_err("Invalid SN06 return object 0x%.2x\n",
		       device_enum->type);
		goto out_no_enum;
	}

	/* the buffer is filled with magic numbers describing the devices
	 * available, 0xff terminates the enumeration
	 */
	for (i = 0; i < device_enum->buffer.length; i++) {

		dev_code = *(device_enum->buffer.pointer + i);
		if (dev_code == 0xff)
			break;

		dprintk("Radio devices, looking at 0x%.2x\n", dev_code);

		if (dev_code == 0 && !sony_rfkill_devices[SONY_WIFI])
			sony_nc_setup_rfkill(device, SONY_WIFI);

		if (dev_code == 0x10 && !sony_rfkill_devices[SONY_BLUETOOTH])
			sony_nc_setup_rfkill(device, SONY_BLUETOOTH);

		if ((0xf0 & dev_code) == 0x20 &&
				!sony_rfkill_devices[SONY_WWAN])
			sony_nc_setup_rfkill(device, SONY_WWAN);

		if (dev_code == 0x30 && !sony_rfkill_devices[SONY_WIMAX])
			sony_nc_setup_rfkill(device, SONY_WIMAX);
	}

out_no_enum:
	kfree(buffer.pointer);
	return;
}

/* Keyboard backlight feature */
#define KBDBL_HANDLER	0x137
#define KBDBL_PRESENT	0xB00
#define	SET_MODE	0xC00
#define SET_STATE	0xD00
#define SET_TIMEOUT	0xE00

struct kbd_backlight {
	int mode;
	int timeout;
	struct device_attribute mode_attr;
	struct device_attribute timeout_attr;
};

static struct kbd_backlight *kbdbl_handle;

static ssize_t __sony_nc_kbd_backlight_mode_set(u8 value)
{
	int result;

	if (value > 1)
		return -EINVAL;

	if (sony_call_snc_handle(KBDBL_HANDLER,
				(value << 0x10) | SET_MODE, &result))
		return -EIO;

	/* Try to turn the light on/off immediately */
	sony_call_snc_handle(KBDBL_HANDLER, (value << 0x10) | SET_STATE,
			&result);

	kbdbl_handle->mode = value;

	return 0;
}

static ssize_t sony_nc_kbd_backlight_mode_store(struct device *dev,
		struct device_attribute *attr,
		const char *buffer, size_t count)
{
	int ret = 0;
	unsigned long value;

	if (count > 31)
		return -EINVAL;

	if (strict_strtoul(buffer, 10, &value))
		return -EINVAL;

	ret = __sony_nc_kbd_backlight_mode_set(value);
	if (ret < 0)
		return ret;

	return count;
}

static ssize_t sony_nc_kbd_backlight_mode_show(struct device *dev,
		struct device_attribute *attr, char *buffer)
{
	ssize_t count = 0;
	count = snprintf(buffer, PAGE_SIZE, "%d\n", kbdbl_handle->mode);
	return count;
}

static int __sony_nc_kbd_backlight_timeout_set(u8 value)
{
	int result;

	if (value > 3)
		return -EINVAL;

	if (sony_call_snc_handle(KBDBL_HANDLER,
				(value << 0x10) | SET_TIMEOUT, &result))
		return -EIO;

	kbdbl_handle->timeout = value;

	return 0;
}

static ssize_t sony_nc_kbd_backlight_timeout_store(struct device *dev,
		struct device_attribute *attr,
		const char *buffer, size_t count)
{
	int ret = 0;
	unsigned long value;

	if (count > 31)
		return -EINVAL;

	if (strict_strtoul(buffer, 10, &value))
		return -EINVAL;

	ret = __sony_nc_kbd_backlight_timeout_set(value);
	if (ret < 0)
		return ret;

	return count;
}

static ssize_t sony_nc_kbd_backlight_timeout_show(struct device *dev,
		struct device_attribute *attr, char *buffer)
{
	ssize_t count = 0;
	count = snprintf(buffer, PAGE_SIZE, "%d\n", kbdbl_handle->timeout);
	return count;
}

static int sony_nc_kbd_backlight_setup(struct platform_device *pd)
{
	int result;

	if (sony_call_snc_handle(KBDBL_HANDLER, KBDBL_PRESENT, &result))
		return 0;
	if (!(result & 0x02))
		return 0;

	kbdbl_handle = kzalloc(sizeof(*kbdbl_handle), GFP_KERNEL);
	if (!kbdbl_handle)
		return -ENOMEM;

	sysfs_attr_init(&kbdbl_handle->mode_attr.attr);
	kbdbl_handle->mode_attr.attr.name = "kbd_backlight";
	kbdbl_handle->mode_attr.attr.mode = S_IRUGO | S_IWUSR;
	kbdbl_handle->mode_attr.show = sony_nc_kbd_backlight_mode_show;
	kbdbl_handle->mode_attr.store = sony_nc_kbd_backlight_mode_store;

	sysfs_attr_init(&kbdbl_handle->timeout_attr.attr);
	kbdbl_handle->timeout_attr.attr.name = "kbd_backlight_timeout";
	kbdbl_handle->timeout_attr.attr.mode = S_IRUGO | S_IWUSR;
	kbdbl_handle->timeout_attr.show = sony_nc_kbd_backlight_timeout_show;
	kbdbl_handle->timeout_attr.store = sony_nc_kbd_backlight_timeout_store;

	if (device_create_file(&pd->dev, &kbdbl_handle->mode_attr))
		goto outkzalloc;

	if (device_create_file(&pd->dev, &kbdbl_handle->timeout_attr))
		goto outmode;

	__sony_nc_kbd_backlight_mode_set(kbd_backlight);
	__sony_nc_kbd_backlight_timeout_set(kbd_backlight_timeout);

	return 0;

outmode:
	device_remove_file(&pd->dev, &kbdbl_handle->mode_attr);
outkzalloc:
	kfree(kbdbl_handle);
	kbdbl_handle = NULL;
	return -1;
}

static int sony_nc_kbd_backlight_cleanup(struct platform_device *pd)
{
	if (kbdbl_handle) {
		int result;

		device_remove_file(&pd->dev, &kbdbl_handle->mode_attr);
		device_remove_file(&pd->dev, &kbdbl_handle->timeout_attr);

		/* restore the default hw behaviour */
		sony_call_snc_handle(KBDBL_HANDLER, 0x1000 | SET_MODE, &result);
		sony_call_snc_handle(KBDBL_HANDLER, SET_TIMEOUT, &result);

		kfree(kbdbl_handle);
	}
	return 0;
}

static void sony_nc_kbd_backlight_resume(void)
{
	int ignore = 0;

	if (!kbdbl_handle)
		return;

	if (kbdbl_handle->mode == 0)
		sony_call_snc_handle(KBDBL_HANDLER, SET_MODE, &ignore);

	if (kbdbl_handle->timeout != 0)
		sony_call_snc_handle(KBDBL_HANDLER,
				(kbdbl_handle->timeout << 0x10) | SET_TIMEOUT,
				&ignore);
}

static void sony_nc_backlight_ng_read_limits(int handle,
		struct sony_backlight_props *props)
{
	int offset;
	acpi_status status;
	u8 brlvl, i;
	u8 min = 0xff, max = 0x00;
	struct acpi_object_list params;
	union acpi_object in_obj;
	union acpi_object *lvl_enum;
	struct acpi_buffer buffer = { ACPI_ALLOCATE_BUFFER, NULL };

	props->handle = handle;
	props->offset = 0;
	props->maxlvl = 0xff;

	offset = sony_find_snc_handle(handle);
	if (offset < 0)
		return;

	/* try to read the boundaries from ACPI tables, if we fail the above
	 * defaults should be reasonable
	 */
	params.count = 1;
	params.pointer = &in_obj;
	in_obj.type = ACPI_TYPE_INTEGER;
	in_obj.integer.value = offset;
	status = acpi_evaluate_object(sony_nc_acpi_handle, "SN06", &params,
			&buffer);
	if (ACPI_FAILURE(status))
		return;

	lvl_enum = (union acpi_object *) buffer.pointer;
	if (!lvl_enum) {
		pr_err("No SN06 return object.");
		return;
	}
	if (lvl_enum->type != ACPI_TYPE_BUFFER) {
		pr_err("Invalid SN06 return object 0x%.2x\n",
		       lvl_enum->type);
		goto out_invalid;
	}

	/* the buffer lists brightness levels available, brightness levels are
	 * from 0 to 8 in the array, other values are used by ALS control.
	 */
	for (i = 0; i < 9 && i < lvl_enum->buffer.length; i++) {

		brlvl = *(lvl_enum->buffer.pointer + i);
		dprintk("Brightness level: %d\n", brlvl);

		if (!brlvl)
			break;

		if (brlvl > max)
			max = brlvl;
		if (brlvl < min)
			min = brlvl;
	}
	props->offset = min;
	props->maxlvl = max;
	dprintk("Brightness levels: min=%d max=%d\n", props->offset,
			props->maxlvl);

out_invalid:
	kfree(buffer.pointer);
	return;
}

static void sony_nc_backlight_setup(void)
{
	acpi_handle unused;
	int max_brightness = 0;
	const struct backlight_ops *ops = NULL;
	struct backlight_properties props;

	if (sony_find_snc_handle(0x12f) != -1) {
		ops = &sony_backlight_ng_ops;
		sony_nc_backlight_ng_read_limits(0x12f, &sony_bl_props);
		max_brightness = sony_bl_props.maxlvl - sony_bl_props.offset;

	} else if (sony_find_snc_handle(0x137) != -1) {
		ops = &sony_backlight_ng_ops;
		sony_nc_backlight_ng_read_limits(0x137, &sony_bl_props);
		max_brightness = sony_bl_props.maxlvl - sony_bl_props.offset;

	} else if (ACPI_SUCCESS(acpi_get_handle(sony_nc_acpi_handle, "GBRT",
						&unused))) {
		ops = &sony_backlight_ops;
		max_brightness = SONY_MAX_BRIGHTNESS - 1;

	} else
		return;

	memset(&props, 0, sizeof(struct backlight_properties));
	props.type = BACKLIGHT_PLATFORM;
	props.max_brightness = max_brightness;
	sony_bl_props.dev = backlight_device_register("sony", NULL,
						      &sony_bl_props,
						      ops, &props);

	if (IS_ERR(sony_bl_props.dev)) {
<<<<<<< HEAD
		pr_warn(DRV_PFX "unable to register backlight device\n");
=======
		pr_warn("unable to register backlight device\n");
>>>>>>> 56299378
		sony_bl_props.dev = NULL;
	} else
		sony_bl_props.dev->props.brightness =
			ops->get_brightness(sony_bl_props.dev);
}

static void sony_nc_backlight_cleanup(void)
{
	if (sony_bl_props.dev)
		backlight_device_unregister(sony_bl_props.dev);
}

static int sony_nc_add(struct acpi_device *device)
{
	acpi_status status;
	int result = 0;
	acpi_handle handle;
	struct sony_nc_value *item;

	pr_info("%s v%s\n", SONY_NC_DRIVER_NAME, SONY_LAPTOP_DRIVER_VERSION);

	sony_nc_acpi_device = device;
	strcpy(acpi_device_class(device), "sony/hotkey");

	sony_nc_acpi_handle = device->handle;

	/* read device status */
	result = acpi_bus_get_status(device);
	/* bail IFF the above call was successful and the device is not present */
	if (!result && !device->status.present) {
		dprintk("Device not present\n");
		result = -ENODEV;
		goto outwalk;
	}

	result = sony_pf_add();
	if (result)
		goto outpresent;

	if (debug) {
		status = acpi_walk_namespace(ACPI_TYPE_METHOD,
				sony_nc_acpi_handle, 1, sony_walk_callback,
				NULL, NULL, NULL);
		if (ACPI_FAILURE(status)) {
			pr_warn("unable to walk acpi resources\n");
			result = -ENODEV;
			goto outpresent;
		}
	}

	if (ACPI_SUCCESS(acpi_get_handle(sony_nc_acpi_handle, "ECON",
					 &handle))) {
		if (acpi_callsetfunc(sony_nc_acpi_handle, "ECON", 1, NULL))
			dprintk("ECON Method failed\n");
	}

	if (ACPI_SUCCESS(acpi_get_handle(sony_nc_acpi_handle, "SN00",
					 &handle))) {
		dprintk("Doing SNC setup\n");
		result = sony_nc_handles_setup(sony_pf_device);
		if (result)
			goto outpresent;
		result = sony_nc_kbd_backlight_setup(sony_pf_device);
		if (result)
			goto outsnc;
		sony_nc_function_setup(device);
		sony_nc_rfkill_setup(device);
	}

	/* setup input devices and helper fifo */
	result = sony_laptop_setup_input(device);
	if (result) {
		pr_err("Unable to create input devices\n");
		goto outkbdbacklight;
	}

	if (acpi_video_backlight_support()) {
		pr_info("brightness ignored, must be controlled by ACPI video driver\n");
	} else {
		sony_nc_backlight_setup();
	}

	/* create sony_pf sysfs attributes related to the SNC device */
	for (item = sony_nc_values; item->name; ++item) {

		if (!debug && item->debug)
			continue;

		/* find the available acpiget as described in the DSDT */
		for (; item->acpiget && *item->acpiget; ++item->acpiget) {
			if (ACPI_SUCCESS(acpi_get_handle(sony_nc_acpi_handle,
							 *item->acpiget,
							 &handle))) {
				dprintk("Found %s getter: %s\n",
						item->name, *item->acpiget);
				item->devattr.attr.mode |= S_IRUGO;
				break;
			}
		}

		/* find the available acpiset as described in the DSDT */
		for (; item->acpiset && *item->acpiset; ++item->acpiset) {
			if (ACPI_SUCCESS(acpi_get_handle(sony_nc_acpi_handle,
							 *item->acpiset,
							 &handle))) {
				dprintk("Found %s setter: %s\n",
						item->name, *item->acpiset);
				item->devattr.attr.mode |= S_IWUSR;
				break;
			}
		}

		if (item->devattr.attr.mode != 0) {
			result =
			    device_create_file(&sony_pf_device->dev,
					       &item->devattr);
			if (result)
				goto out_sysfs;
		}
	}

	return 0;

      out_sysfs:
	for (item = sony_nc_values; item->name; ++item) {
		device_remove_file(&sony_pf_device->dev, &item->devattr);
	}
	sony_nc_backlight_cleanup();

	sony_laptop_remove_input();

      outkbdbacklight:
	sony_nc_kbd_backlight_cleanup(sony_pf_device);

      outsnc:
	sony_nc_handles_cleanup(sony_pf_device);

      outpresent:
	sony_pf_remove();

      outwalk:
	sony_nc_rfkill_cleanup();
	return result;
}

static int sony_nc_remove(struct acpi_device *device, int type)
{
	struct sony_nc_value *item;

	sony_nc_backlight_cleanup();

	sony_nc_acpi_device = NULL;

	for (item = sony_nc_values; item->name; ++item) {
		device_remove_file(&sony_pf_device->dev, &item->devattr);
	}

	sony_nc_kbd_backlight_cleanup(sony_pf_device);
	sony_nc_handles_cleanup(sony_pf_device);
	sony_pf_remove();
	sony_laptop_remove_input();
	sony_nc_rfkill_cleanup();
	dprintk(SONY_NC_DRIVER_NAME " removed.\n");

	return 0;
}

static const struct acpi_device_id sony_device_ids[] = {
	{SONY_NC_HID, 0},
	{SONY_PIC_HID, 0},
	{"", 0},
};
MODULE_DEVICE_TABLE(acpi, sony_device_ids);

static const struct acpi_device_id sony_nc_device_ids[] = {
	{SONY_NC_HID, 0},
	{"", 0},
};

static struct acpi_driver sony_nc_driver = {
	.name = SONY_NC_DRIVER_NAME,
	.class = SONY_NC_CLASS,
	.ids = sony_nc_device_ids,
	.owner = THIS_MODULE,
	.ops = {
		.add = sony_nc_add,
		.remove = sony_nc_remove,
		.resume = sony_nc_resume,
		.notify = sony_nc_notify,
		},
};

/*********** SPIC (SNY6001) Device ***********/

#define SONYPI_DEVICE_TYPE1	0x00000001
#define SONYPI_DEVICE_TYPE2	0x00000002
#define SONYPI_DEVICE_TYPE3	0x00000004

#define SONYPI_TYPE1_OFFSET	0x04
#define SONYPI_TYPE2_OFFSET	0x12
#define SONYPI_TYPE3_OFFSET	0x12

struct sony_pic_ioport {
	struct acpi_resource_io	io1;
	struct acpi_resource_io	io2;
	struct list_head	list;
};

struct sony_pic_irq {
	struct acpi_resource_irq	irq;
	struct list_head		list;
};

struct sonypi_eventtypes {
	u8			data;
	unsigned long		mask;
	struct sonypi_event	*events;
};

struct sony_pic_dev {
	struct acpi_device		*acpi_dev;
	struct sony_pic_irq		*cur_irq;
	struct sony_pic_ioport		*cur_ioport;
	struct list_head		interrupts;
	struct list_head		ioports;
	struct mutex			lock;
	struct sonypi_eventtypes	*event_types;
	int                             (*handle_irq)(const u8, const u8);
	int				model;
	u16				evport_offset;
	u8				camera_power;
	u8				bluetooth_power;
	u8				wwan_power;
};

static struct sony_pic_dev spic_dev = {
	.interrupts	= LIST_HEAD_INIT(spic_dev.interrupts),
	.ioports	= LIST_HEAD_INIT(spic_dev.ioports),
};

static int spic_drv_registered;

/* Event masks */
#define SONYPI_JOGGER_MASK			0x00000001
#define SONYPI_CAPTURE_MASK			0x00000002
#define SONYPI_FNKEY_MASK			0x00000004
#define SONYPI_BLUETOOTH_MASK			0x00000008
#define SONYPI_PKEY_MASK			0x00000010
#define SONYPI_BACK_MASK			0x00000020
#define SONYPI_HELP_MASK			0x00000040
#define SONYPI_LID_MASK				0x00000080
#define SONYPI_ZOOM_MASK			0x00000100
#define SONYPI_THUMBPHRASE_MASK			0x00000200
#define SONYPI_MEYE_MASK			0x00000400
#define SONYPI_MEMORYSTICK_MASK			0x00000800
#define SONYPI_BATTERY_MASK			0x00001000
#define SONYPI_WIRELESS_MASK			0x00002000

struct sonypi_event {
	u8	data;
	u8	event;
};

/* The set of possible button release events */
static struct sonypi_event sonypi_releaseev[] = {
	{ 0x00, SONYPI_EVENT_ANYBUTTON_RELEASED },
	{ 0, 0 }
};

/* The set of possible jogger events  */
static struct sonypi_event sonypi_joggerev[] = {
	{ 0x1f, SONYPI_EVENT_JOGDIAL_UP },
	{ 0x01, SONYPI_EVENT_JOGDIAL_DOWN },
	{ 0x5f, SONYPI_EVENT_JOGDIAL_UP_PRESSED },
	{ 0x41, SONYPI_EVENT_JOGDIAL_DOWN_PRESSED },
	{ 0x1e, SONYPI_EVENT_JOGDIAL_FAST_UP },
	{ 0x02, SONYPI_EVENT_JOGDIAL_FAST_DOWN },
	{ 0x5e, SONYPI_EVENT_JOGDIAL_FAST_UP_PRESSED },
	{ 0x42, SONYPI_EVENT_JOGDIAL_FAST_DOWN_PRESSED },
	{ 0x1d, SONYPI_EVENT_JOGDIAL_VFAST_UP },
	{ 0x03, SONYPI_EVENT_JOGDIAL_VFAST_DOWN },
	{ 0x5d, SONYPI_EVENT_JOGDIAL_VFAST_UP_PRESSED },
	{ 0x43, SONYPI_EVENT_JOGDIAL_VFAST_DOWN_PRESSED },
	{ 0x40, SONYPI_EVENT_JOGDIAL_PRESSED },
	{ 0, 0 }
};

/* The set of possible capture button events */
static struct sonypi_event sonypi_captureev[] = {
	{ 0x05, SONYPI_EVENT_CAPTURE_PARTIALPRESSED },
	{ 0x07, SONYPI_EVENT_CAPTURE_PRESSED },
	{ 0x40, SONYPI_EVENT_CAPTURE_PRESSED },
	{ 0x01, SONYPI_EVENT_CAPTURE_PARTIALRELEASED },
	{ 0, 0 }
};

/* The set of possible fnkeys events */
static struct sonypi_event sonypi_fnkeyev[] = {
	{ 0x10, SONYPI_EVENT_FNKEY_ESC },
	{ 0x11, SONYPI_EVENT_FNKEY_F1 },
	{ 0x12, SONYPI_EVENT_FNKEY_F2 },
	{ 0x13, SONYPI_EVENT_FNKEY_F3 },
	{ 0x14, SONYPI_EVENT_FNKEY_F4 },
	{ 0x15, SONYPI_EVENT_FNKEY_F5 },
	{ 0x16, SONYPI_EVENT_FNKEY_F6 },
	{ 0x17, SONYPI_EVENT_FNKEY_F7 },
	{ 0x18, SONYPI_EVENT_FNKEY_F8 },
	{ 0x19, SONYPI_EVENT_FNKEY_F9 },
	{ 0x1a, SONYPI_EVENT_FNKEY_F10 },
	{ 0x1b, SONYPI_EVENT_FNKEY_F11 },
	{ 0x1c, SONYPI_EVENT_FNKEY_F12 },
	{ 0x1f, SONYPI_EVENT_FNKEY_RELEASED },
	{ 0x21, SONYPI_EVENT_FNKEY_1 },
	{ 0x22, SONYPI_EVENT_FNKEY_2 },
	{ 0x31, SONYPI_EVENT_FNKEY_D },
	{ 0x32, SONYPI_EVENT_FNKEY_E },
	{ 0x33, SONYPI_EVENT_FNKEY_F },
	{ 0x34, SONYPI_EVENT_FNKEY_S },
	{ 0x35, SONYPI_EVENT_FNKEY_B },
	{ 0x36, SONYPI_EVENT_FNKEY_ONLY },
	{ 0, 0 }
};

/* The set of possible program key events */
static struct sonypi_event sonypi_pkeyev[] = {
	{ 0x01, SONYPI_EVENT_PKEY_P1 },
	{ 0x02, SONYPI_EVENT_PKEY_P2 },
	{ 0x04, SONYPI_EVENT_PKEY_P3 },
	{ 0x20, SONYPI_EVENT_PKEY_P1 },
	{ 0, 0 }
};

/* The set of possible bluetooth events */
static struct sonypi_event sonypi_blueev[] = {
	{ 0x55, SONYPI_EVENT_BLUETOOTH_PRESSED },
	{ 0x59, SONYPI_EVENT_BLUETOOTH_ON },
	{ 0x5a, SONYPI_EVENT_BLUETOOTH_OFF },
	{ 0, 0 }
};

/* The set of possible wireless events */
static struct sonypi_event sonypi_wlessev[] = {
	{ 0x59, SONYPI_EVENT_IGNORE },
	{ 0x5a, SONYPI_EVENT_IGNORE },
	{ 0, 0 }
};

/* The set of possible back button events */
static struct sonypi_event sonypi_backev[] = {
	{ 0x20, SONYPI_EVENT_BACK_PRESSED },
	{ 0, 0 }
};

/* The set of possible help button events */
static struct sonypi_event sonypi_helpev[] = {
	{ 0x3b, SONYPI_EVENT_HELP_PRESSED },
	{ 0, 0 }
};


/* The set of possible lid events */
static struct sonypi_event sonypi_lidev[] = {
	{ 0x51, SONYPI_EVENT_LID_CLOSED },
	{ 0x50, SONYPI_EVENT_LID_OPENED },
	{ 0, 0 }
};

/* The set of possible zoom events */
static struct sonypi_event sonypi_zoomev[] = {
	{ 0x39, SONYPI_EVENT_ZOOM_PRESSED },
	{ 0x10, SONYPI_EVENT_ZOOM_IN_PRESSED },
	{ 0x20, SONYPI_EVENT_ZOOM_OUT_PRESSED },
	{ 0x04, SONYPI_EVENT_ZOOM_PRESSED },
	{ 0, 0 }
};

/* The set of possible thumbphrase events */
static struct sonypi_event sonypi_thumbphraseev[] = {
	{ 0x3a, SONYPI_EVENT_THUMBPHRASE_PRESSED },
	{ 0, 0 }
};

/* The set of possible motioneye camera events */
static struct sonypi_event sonypi_meyeev[] = {
	{ 0x00, SONYPI_EVENT_MEYE_FACE },
	{ 0x01, SONYPI_EVENT_MEYE_OPPOSITE },
	{ 0, 0 }
};

/* The set of possible memorystick events */
static struct sonypi_event sonypi_memorystickev[] = {
	{ 0x53, SONYPI_EVENT_MEMORYSTICK_INSERT },
	{ 0x54, SONYPI_EVENT_MEMORYSTICK_EJECT },
	{ 0, 0 }
};

/* The set of possible battery events */
static struct sonypi_event sonypi_batteryev[] = {
	{ 0x20, SONYPI_EVENT_BATTERY_INSERT },
	{ 0x30, SONYPI_EVENT_BATTERY_REMOVE },
	{ 0, 0 }
};

/* The set of possible volume events */
static struct sonypi_event sonypi_volumeev[] = {
	{ 0x01, SONYPI_EVENT_VOLUME_INC_PRESSED },
	{ 0x02, SONYPI_EVENT_VOLUME_DEC_PRESSED },
	{ 0, 0 }
};

/* The set of possible brightness events */
static struct sonypi_event sonypi_brightnessev[] = {
	{ 0x80, SONYPI_EVENT_BRIGHTNESS_PRESSED },
	{ 0, 0 }
};

static struct sonypi_eventtypes type1_events[] = {
	{ 0, 0xffffffff, sonypi_releaseev },
	{ 0x70, SONYPI_MEYE_MASK, sonypi_meyeev },
	{ 0x30, SONYPI_LID_MASK, sonypi_lidev },
	{ 0x60, SONYPI_CAPTURE_MASK, sonypi_captureev },
	{ 0x10, SONYPI_JOGGER_MASK, sonypi_joggerev },
	{ 0x20, SONYPI_FNKEY_MASK, sonypi_fnkeyev },
	{ 0x30, SONYPI_BLUETOOTH_MASK, sonypi_blueev },
	{ 0x40, SONYPI_PKEY_MASK, sonypi_pkeyev },
	{ 0x30, SONYPI_MEMORYSTICK_MASK, sonypi_memorystickev },
	{ 0x40, SONYPI_BATTERY_MASK, sonypi_batteryev },
	{ 0 },
};
static struct sonypi_eventtypes type2_events[] = {
	{ 0, 0xffffffff, sonypi_releaseev },
	{ 0x38, SONYPI_LID_MASK, sonypi_lidev },
	{ 0x11, SONYPI_JOGGER_MASK, sonypi_joggerev },
	{ 0x61, SONYPI_CAPTURE_MASK, sonypi_captureev },
	{ 0x21, SONYPI_FNKEY_MASK, sonypi_fnkeyev },
	{ 0x31, SONYPI_BLUETOOTH_MASK, sonypi_blueev },
	{ 0x08, SONYPI_PKEY_MASK, sonypi_pkeyev },
	{ 0x11, SONYPI_BACK_MASK, sonypi_backev },
	{ 0x21, SONYPI_HELP_MASK, sonypi_helpev },
	{ 0x21, SONYPI_ZOOM_MASK, sonypi_zoomev },
	{ 0x20, SONYPI_THUMBPHRASE_MASK, sonypi_thumbphraseev },
	{ 0x31, SONYPI_MEMORYSTICK_MASK, sonypi_memorystickev },
	{ 0x41, SONYPI_BATTERY_MASK, sonypi_batteryev },
	{ 0x31, SONYPI_PKEY_MASK, sonypi_pkeyev },
	{ 0 },
};
static struct sonypi_eventtypes type3_events[] = {
	{ 0, 0xffffffff, sonypi_releaseev },
	{ 0x21, SONYPI_FNKEY_MASK, sonypi_fnkeyev },
	{ 0x31, SONYPI_WIRELESS_MASK, sonypi_wlessev },
	{ 0x31, SONYPI_MEMORYSTICK_MASK, sonypi_memorystickev },
	{ 0x41, SONYPI_BATTERY_MASK, sonypi_batteryev },
	{ 0x31, SONYPI_PKEY_MASK, sonypi_pkeyev },
	{ 0x05, SONYPI_PKEY_MASK, sonypi_pkeyev },
	{ 0x05, SONYPI_ZOOM_MASK, sonypi_zoomev },
	{ 0x05, SONYPI_CAPTURE_MASK, sonypi_captureev },
	{ 0x05, SONYPI_PKEY_MASK, sonypi_volumeev },
	{ 0x05, SONYPI_PKEY_MASK, sonypi_brightnessev },
	{ 0 },
};

/* low level spic calls */
#define ITERATIONS_LONG		10000
#define ITERATIONS_SHORT	10
#define wait_on_command(command, iterations) {				\
	unsigned int n = iterations;					\
	while (--n && (command))					\
		udelay(1);						\
	if (!n)								\
		dprintk("command failed at %s : %s (line %d)\n",	\
				__FILE__, __func__, __LINE__);	\
}

static u8 sony_pic_call1(u8 dev)
{
	u8 v1, v2;

	wait_on_command(inb_p(spic_dev.cur_ioport->io1.minimum + 4) & 2,
			ITERATIONS_LONG);
	outb(dev, spic_dev.cur_ioport->io1.minimum + 4);
	v1 = inb_p(spic_dev.cur_ioport->io1.minimum + 4);
	v2 = inb_p(spic_dev.cur_ioport->io1.minimum);
	dprintk("sony_pic_call1(0x%.2x): 0x%.4x\n", dev, (v2 << 8) | v1);
	return v2;
}

static u8 sony_pic_call2(u8 dev, u8 fn)
{
	u8 v1;

	wait_on_command(inb_p(spic_dev.cur_ioport->io1.minimum + 4) & 2,
			ITERATIONS_LONG);
	outb(dev, spic_dev.cur_ioport->io1.minimum + 4);
	wait_on_command(inb_p(spic_dev.cur_ioport->io1.minimum + 4) & 2,
			ITERATIONS_LONG);
	outb(fn, spic_dev.cur_ioport->io1.minimum);
	v1 = inb_p(spic_dev.cur_ioport->io1.minimum);
	dprintk("sony_pic_call2(0x%.2x - 0x%.2x): 0x%.4x\n", dev, fn, v1);
	return v1;
}

static u8 sony_pic_call3(u8 dev, u8 fn, u8 v)
{
	u8 v1;

	wait_on_command(inb_p(spic_dev.cur_ioport->io1.minimum + 4) & 2, ITERATIONS_LONG);
	outb(dev, spic_dev.cur_ioport->io1.minimum + 4);
	wait_on_command(inb_p(spic_dev.cur_ioport->io1.minimum + 4) & 2, ITERATIONS_LONG);
	outb(fn, spic_dev.cur_ioport->io1.minimum);
	wait_on_command(inb_p(spic_dev.cur_ioport->io1.minimum + 4) & 2, ITERATIONS_LONG);
	outb(v, spic_dev.cur_ioport->io1.minimum);
	v1 = inb_p(spic_dev.cur_ioport->io1.minimum);
	dprintk("sony_pic_call3(0x%.2x - 0x%.2x - 0x%.2x): 0x%.4x\n",
			dev, fn, v, v1);
	return v1;
}

/*
 * minidrivers for SPIC models
 */
static int type3_handle_irq(const u8 data_mask, const u8 ev)
{
	/*
	 * 0x31 could mean we have to take some extra action and wait for
	 * the next irq for some Type3 models, it will generate a new
	 * irq and we can read new data from the device:
	 *  - 0x5c and 0x5f requires 0xA0
	 *  - 0x61 requires 0xB3
	 */
	if (data_mask == 0x31) {
		if (ev == 0x5c || ev == 0x5f)
			sony_pic_call1(0xA0);
		else if (ev == 0x61)
			sony_pic_call1(0xB3);
		return 0;
	}
	return 1;
}

static void sony_pic_detect_device_type(struct sony_pic_dev *dev)
{
	struct pci_dev *pcidev;

	pcidev = pci_get_device(PCI_VENDOR_ID_INTEL,
			PCI_DEVICE_ID_INTEL_82371AB_3, NULL);
	if (pcidev) {
		dev->model = SONYPI_DEVICE_TYPE1;
		dev->evport_offset = SONYPI_TYPE1_OFFSET;
		dev->event_types = type1_events;
		goto out;
	}

	pcidev = pci_get_device(PCI_VENDOR_ID_INTEL,
			PCI_DEVICE_ID_INTEL_ICH6_1, NULL);
	if (pcidev) {
		dev->model = SONYPI_DEVICE_TYPE2;
		dev->evport_offset = SONYPI_TYPE2_OFFSET;
		dev->event_types = type2_events;
		goto out;
	}

	pcidev = pci_get_device(PCI_VENDOR_ID_INTEL,
			PCI_DEVICE_ID_INTEL_ICH7_1, NULL);
	if (pcidev) {
		dev->model = SONYPI_DEVICE_TYPE3;
		dev->handle_irq = type3_handle_irq;
		dev->evport_offset = SONYPI_TYPE3_OFFSET;
		dev->event_types = type3_events;
		goto out;
	}

	pcidev = pci_get_device(PCI_VENDOR_ID_INTEL,
			PCI_DEVICE_ID_INTEL_ICH8_4, NULL);
	if (pcidev) {
		dev->model = SONYPI_DEVICE_TYPE3;
		dev->handle_irq = type3_handle_irq;
		dev->evport_offset = SONYPI_TYPE3_OFFSET;
		dev->event_types = type3_events;
		goto out;
	}

	pcidev = pci_get_device(PCI_VENDOR_ID_INTEL,
			PCI_DEVICE_ID_INTEL_ICH9_1, NULL);
	if (pcidev) {
		dev->model = SONYPI_DEVICE_TYPE3;
		dev->handle_irq = type3_handle_irq;
		dev->evport_offset = SONYPI_TYPE3_OFFSET;
		dev->event_types = type3_events;
		goto out;
	}

	/* default */
	dev->model = SONYPI_DEVICE_TYPE2;
	dev->evport_offset = SONYPI_TYPE2_OFFSET;
	dev->event_types = type2_events;

out:
	if (pcidev)
		pci_dev_put(pcidev);

	pr_info("detected Type%d model\n",
		dev->model == SONYPI_DEVICE_TYPE1 ? 1 :
		dev->model == SONYPI_DEVICE_TYPE2 ? 2 : 3);
}

/* camera tests and poweron/poweroff */
#define SONYPI_CAMERA_PICTURE		5
#define SONYPI_CAMERA_CONTROL		0x10

#define SONYPI_CAMERA_BRIGHTNESS		0
#define SONYPI_CAMERA_CONTRAST			1
#define SONYPI_CAMERA_HUE			2
#define SONYPI_CAMERA_COLOR			3
#define SONYPI_CAMERA_SHARPNESS			4

#define SONYPI_CAMERA_EXPOSURE_MASK		0xC
#define SONYPI_CAMERA_WHITE_BALANCE_MASK	0x3
#define SONYPI_CAMERA_PICTURE_MODE_MASK		0x30
#define SONYPI_CAMERA_MUTE_MASK			0x40

/* the rest don't need a loop until not 0xff */
#define SONYPI_CAMERA_AGC			6
#define SONYPI_CAMERA_AGC_MASK			0x30
#define SONYPI_CAMERA_SHUTTER_MASK 		0x7

#define SONYPI_CAMERA_SHUTDOWN_REQUEST		7
#define SONYPI_CAMERA_CONTROL			0x10

#define SONYPI_CAMERA_STATUS 			7
#define SONYPI_CAMERA_STATUS_READY 		0x2
#define SONYPI_CAMERA_STATUS_POSITION		0x4

#define SONYPI_DIRECTION_BACKWARDS 		0x4

#define SONYPI_CAMERA_REVISION 			8
#define SONYPI_CAMERA_ROMVERSION 		9

static int __sony_pic_camera_ready(void)
{
	u8 v;

	v = sony_pic_call2(0x8f, SONYPI_CAMERA_STATUS);
	return (v != 0xff && (v & SONYPI_CAMERA_STATUS_READY));
}

static int __sony_pic_camera_off(void)
{
	if (!camera) {
		pr_warn("camera control not enabled\n");
		return -ENODEV;
	}

	wait_on_command(sony_pic_call3(0x90, SONYPI_CAMERA_PICTURE,
				SONYPI_CAMERA_MUTE_MASK),
			ITERATIONS_SHORT);

	if (spic_dev.camera_power) {
		sony_pic_call2(0x91, 0);
		spic_dev.camera_power = 0;
	}
	return 0;
}

static int __sony_pic_camera_on(void)
{
	int i, j, x;

	if (!camera) {
		pr_warn("camera control not enabled\n");
		return -ENODEV;
	}

	if (spic_dev.camera_power)
		return 0;

	for (j = 5; j > 0; j--) {

		for (x = 0; x < 100 && sony_pic_call2(0x91, 0x1); x++)
			msleep(10);
		sony_pic_call1(0x93);

		for (i = 400; i > 0; i--) {
			if (__sony_pic_camera_ready())
				break;
			msleep(10);
		}
		if (i)
			break;
	}

	if (j == 0) {
		pr_warn("failed to power on camera\n");
		return -ENODEV;
	}

	wait_on_command(sony_pic_call3(0x90, SONYPI_CAMERA_CONTROL,
				0x5a),
			ITERATIONS_SHORT);

	spic_dev.camera_power = 1;
	return 0;
}

/* External camera command (exported to the motion eye v4l driver) */
int sony_pic_camera_command(int command, u8 value)
{
	if (!camera)
		return -EIO;

	mutex_lock(&spic_dev.lock);

	switch (command) {
	case SONY_PIC_COMMAND_SETCAMERA:
		if (value)
			__sony_pic_camera_on();
		else
			__sony_pic_camera_off();
		break;
	case SONY_PIC_COMMAND_SETCAMERABRIGHTNESS:
		wait_on_command(sony_pic_call3(0x90, SONYPI_CAMERA_BRIGHTNESS, value),
				ITERATIONS_SHORT);
		break;
	case SONY_PIC_COMMAND_SETCAMERACONTRAST:
		wait_on_command(sony_pic_call3(0x90, SONYPI_CAMERA_CONTRAST, value),
				ITERATIONS_SHORT);
		break;
	case SONY_PIC_COMMAND_SETCAMERAHUE:
		wait_on_command(sony_pic_call3(0x90, SONYPI_CAMERA_HUE, value),
				ITERATIONS_SHORT);
		break;
	case SONY_PIC_COMMAND_SETCAMERACOLOR:
		wait_on_command(sony_pic_call3(0x90, SONYPI_CAMERA_COLOR, value),
				ITERATIONS_SHORT);
		break;
	case SONY_PIC_COMMAND_SETCAMERASHARPNESS:
		wait_on_command(sony_pic_call3(0x90, SONYPI_CAMERA_SHARPNESS, value),
				ITERATIONS_SHORT);
		break;
	case SONY_PIC_COMMAND_SETCAMERAPICTURE:
		wait_on_command(sony_pic_call3(0x90, SONYPI_CAMERA_PICTURE, value),
				ITERATIONS_SHORT);
		break;
	case SONY_PIC_COMMAND_SETCAMERAAGC:
		wait_on_command(sony_pic_call3(0x90, SONYPI_CAMERA_AGC, value),
				ITERATIONS_SHORT);
		break;
	default:
		pr_err("sony_pic_camera_command invalid: %d\n", command);
		break;
	}
	mutex_unlock(&spic_dev.lock);
	return 0;
}
EXPORT_SYMBOL(sony_pic_camera_command);

/* gprs/edge modem (SZ460N and SZ210P), thanks to Joshua Wise */
static void __sony_pic_set_wwanpower(u8 state)
{
	state = !!state;
	if (spic_dev.wwan_power == state)
		return;
	sony_pic_call2(0xB0, state);
	sony_pic_call1(0x82);
	spic_dev.wwan_power = state;
}

static ssize_t sony_pic_wwanpower_store(struct device *dev,
		struct device_attribute *attr,
		const char *buffer, size_t count)
{
	unsigned long value;
	if (count > 31)
		return -EINVAL;

	value = simple_strtoul(buffer, NULL, 10);
	mutex_lock(&spic_dev.lock);
	__sony_pic_set_wwanpower(value);
	mutex_unlock(&spic_dev.lock);

	return count;
}

static ssize_t sony_pic_wwanpower_show(struct device *dev,
		struct device_attribute *attr, char *buffer)
{
	ssize_t count;
	mutex_lock(&spic_dev.lock);
	count = snprintf(buffer, PAGE_SIZE, "%d\n", spic_dev.wwan_power);
	mutex_unlock(&spic_dev.lock);
	return count;
}

/* bluetooth subsystem power state */
static void __sony_pic_set_bluetoothpower(u8 state)
{
	state = !!state;
	if (spic_dev.bluetooth_power == state)
		return;
	sony_pic_call2(0x96, state);
	sony_pic_call1(0x82);
	spic_dev.bluetooth_power = state;
}

static ssize_t sony_pic_bluetoothpower_store(struct device *dev,
		struct device_attribute *attr,
		const char *buffer, size_t count)
{
	unsigned long value;
	if (count > 31)
		return -EINVAL;

	value = simple_strtoul(buffer, NULL, 10);
	mutex_lock(&spic_dev.lock);
	__sony_pic_set_bluetoothpower(value);
	mutex_unlock(&spic_dev.lock);

	return count;
}

static ssize_t sony_pic_bluetoothpower_show(struct device *dev,
		struct device_attribute *attr, char *buffer)
{
	ssize_t count = 0;
	mutex_lock(&spic_dev.lock);
	count = snprintf(buffer, PAGE_SIZE, "%d\n", spic_dev.bluetooth_power);
	mutex_unlock(&spic_dev.lock);
	return count;
}

/* fan speed */
/* FAN0 information (reverse engineered from ACPI tables) */
#define SONY_PIC_FAN0_STATUS	0x93
static int sony_pic_set_fanspeed(unsigned long value)
{
	return ec_write(SONY_PIC_FAN0_STATUS, value);
}

static int sony_pic_get_fanspeed(u8 *value)
{
	return ec_read(SONY_PIC_FAN0_STATUS, value);
}

static ssize_t sony_pic_fanspeed_store(struct device *dev,
		struct device_attribute *attr,
		const char *buffer, size_t count)
{
	unsigned long value;
	if (count > 31)
		return -EINVAL;

	value = simple_strtoul(buffer, NULL, 10);
	if (sony_pic_set_fanspeed(value))
		return -EIO;

	return count;
}

static ssize_t sony_pic_fanspeed_show(struct device *dev,
		struct device_attribute *attr, char *buffer)
{
	u8 value = 0;
	if (sony_pic_get_fanspeed(&value))
		return -EIO;

	return snprintf(buffer, PAGE_SIZE, "%d\n", value);
}

#define SPIC_ATTR(_name, _mode)					\
struct device_attribute spic_attr_##_name = __ATTR(_name,	\
		_mode, sony_pic_## _name ##_show,		\
		sony_pic_## _name ##_store)

static SPIC_ATTR(bluetoothpower, 0644);
static SPIC_ATTR(wwanpower, 0644);
static SPIC_ATTR(fanspeed, 0644);

static struct attribute *spic_attributes[] = {
	&spic_attr_bluetoothpower.attr,
	&spic_attr_wwanpower.attr,
	&spic_attr_fanspeed.attr,
	NULL
};

static struct attribute_group spic_attribute_group = {
	.attrs = spic_attributes
};

/******** SONYPI compatibility **********/
#ifdef CONFIG_SONYPI_COMPAT

/* battery / brightness / temperature  addresses */
#define SONYPI_BAT_FLAGS	0x81
#define SONYPI_LCD_LIGHT	0x96
#define SONYPI_BAT1_PCTRM	0xa0
#define SONYPI_BAT1_LEFT	0xa2
#define SONYPI_BAT1_MAXRT	0xa4
#define SONYPI_BAT2_PCTRM	0xa8
#define SONYPI_BAT2_LEFT	0xaa
#define SONYPI_BAT2_MAXRT	0xac
#define SONYPI_BAT1_MAXTK	0xb0
#define SONYPI_BAT1_FULL	0xb2
#define SONYPI_BAT2_MAXTK	0xb8
#define SONYPI_BAT2_FULL	0xba
#define SONYPI_TEMP_STATUS	0xC1

struct sonypi_compat_s {
	struct fasync_struct	*fifo_async;
	struct kfifo		fifo;
	spinlock_t		fifo_lock;
	wait_queue_head_t	fifo_proc_list;
	atomic_t		open_count;
};
static struct sonypi_compat_s sonypi_compat = {
	.open_count = ATOMIC_INIT(0),
};

static int sonypi_misc_fasync(int fd, struct file *filp, int on)
{
	return fasync_helper(fd, filp, on, &sonypi_compat.fifo_async);
}

static int sonypi_misc_release(struct inode *inode, struct file *file)
{
	atomic_dec(&sonypi_compat.open_count);
	return 0;
}

static int sonypi_misc_open(struct inode *inode, struct file *file)
{
	/* Flush input queue on first open */
	unsigned long flags;

	spin_lock_irqsave(&sonypi_compat.fifo_lock, flags);

	if (atomic_inc_return(&sonypi_compat.open_count) == 1)
		kfifo_reset(&sonypi_compat.fifo);

	spin_unlock_irqrestore(&sonypi_compat.fifo_lock, flags);

	return 0;
}

static ssize_t sonypi_misc_read(struct file *file, char __user *buf,
				size_t count, loff_t *pos)
{
	ssize_t ret;
	unsigned char c;

	if ((kfifo_len(&sonypi_compat.fifo) == 0) &&
	    (file->f_flags & O_NONBLOCK))
		return -EAGAIN;

	ret = wait_event_interruptible(sonypi_compat.fifo_proc_list,
				       kfifo_len(&sonypi_compat.fifo) != 0);
	if (ret)
		return ret;

	while (ret < count &&
	       (kfifo_out_locked(&sonypi_compat.fifo, &c, sizeof(c),
			  &sonypi_compat.fifo_lock) == sizeof(c))) {
		if (put_user(c, buf++))
			return -EFAULT;
		ret++;
	}

	if (ret > 0) {
		struct inode *inode = file->f_path.dentry->d_inode;
		inode->i_atime = current_fs_time(inode->i_sb);
	}

	return ret;
}

static unsigned int sonypi_misc_poll(struct file *file, poll_table *wait)
{
	poll_wait(file, &sonypi_compat.fifo_proc_list, wait);
	if (kfifo_len(&sonypi_compat.fifo))
		return POLLIN | POLLRDNORM;
	return 0;
}

static int ec_read16(u8 addr, u16 *value)
{
	u8 val_lb, val_hb;
	if (ec_read(addr, &val_lb))
		return -1;
	if (ec_read(addr + 1, &val_hb))
		return -1;
	*value = val_lb | (val_hb << 8);
	return 0;
}

static long sonypi_misc_ioctl(struct file *fp, unsigned int cmd,
							unsigned long arg)
{
	int ret = 0;
	void __user *argp = (void __user *)arg;
	u8 val8;
	u16 val16;
	int value;

	mutex_lock(&spic_dev.lock);
	switch (cmd) {
	case SONYPI_IOCGBRT:
		if (sony_bl_props.dev == NULL) {
			ret = -EIO;
			break;
		}
		if (acpi_callgetfunc(sony_nc_acpi_handle, "GBRT", &value)) {
			ret = -EIO;
			break;
		}
		val8 = ((value & 0xff) - 1) << 5;
		if (copy_to_user(argp, &val8, sizeof(val8)))
				ret = -EFAULT;
		break;
	case SONYPI_IOCSBRT:
		if (sony_bl_props.dev == NULL) {
			ret = -EIO;
			break;
		}
		if (copy_from_user(&val8, argp, sizeof(val8))) {
			ret = -EFAULT;
			break;
		}
		if (acpi_callsetfunc(sony_nc_acpi_handle, "SBRT",
				(val8 >> 5) + 1, NULL)) {
			ret = -EIO;
			break;
		}
		/* sync the backlight device status */
		sony_bl_props.dev->props.brightness =
		    sony_backlight_get_brightness(sony_bl_props.dev);
		break;
	case SONYPI_IOCGBAT1CAP:
		if (ec_read16(SONYPI_BAT1_FULL, &val16)) {
			ret = -EIO;
			break;
		}
		if (copy_to_user(argp, &val16, sizeof(val16)))
			ret = -EFAULT;
		break;
	case SONYPI_IOCGBAT1REM:
		if (ec_read16(SONYPI_BAT1_LEFT, &val16)) {
			ret = -EIO;
			break;
		}
		if (copy_to_user(argp, &val16, sizeof(val16)))
			ret = -EFAULT;
		break;
	case SONYPI_IOCGBAT2CAP:
		if (ec_read16(SONYPI_BAT2_FULL, &val16)) {
			ret = -EIO;
			break;
		}
		if (copy_to_user(argp, &val16, sizeof(val16)))
			ret = -EFAULT;
		break;
	case SONYPI_IOCGBAT2REM:
		if (ec_read16(SONYPI_BAT2_LEFT, &val16)) {
			ret = -EIO;
			break;
		}
		if (copy_to_user(argp, &val16, sizeof(val16)))
			ret = -EFAULT;
		break;
	case SONYPI_IOCGBATFLAGS:
		if (ec_read(SONYPI_BAT_FLAGS, &val8)) {
			ret = -EIO;
			break;
		}
		val8 &= 0x07;
		if (copy_to_user(argp, &val8, sizeof(val8)))
			ret = -EFAULT;
		break;
	case SONYPI_IOCGBLUE:
		val8 = spic_dev.bluetooth_power;
		if (copy_to_user(argp, &val8, sizeof(val8)))
			ret = -EFAULT;
		break;
	case SONYPI_IOCSBLUE:
		if (copy_from_user(&val8, argp, sizeof(val8))) {
			ret = -EFAULT;
			break;
		}
		__sony_pic_set_bluetoothpower(val8);
		break;
	/* FAN Controls */
	case SONYPI_IOCGFAN:
		if (sony_pic_get_fanspeed(&val8)) {
			ret = -EIO;
			break;
		}
		if (copy_to_user(argp, &val8, sizeof(val8)))
			ret = -EFAULT;
		break;
	case SONYPI_IOCSFAN:
		if (copy_from_user(&val8, argp, sizeof(val8))) {
			ret = -EFAULT;
			break;
		}
		if (sony_pic_set_fanspeed(val8))
			ret = -EIO;
		break;
	/* GET Temperature (useful under APM) */
	case SONYPI_IOCGTEMP:
		if (ec_read(SONYPI_TEMP_STATUS, &val8)) {
			ret = -EIO;
			break;
		}
		if (copy_to_user(argp, &val8, sizeof(val8)))
			ret = -EFAULT;
		break;
	default:
		ret = -EINVAL;
	}
	mutex_unlock(&spic_dev.lock);
	return ret;
}

static const struct file_operations sonypi_misc_fops = {
	.owner		= THIS_MODULE,
	.read		= sonypi_misc_read,
	.poll		= sonypi_misc_poll,
	.open		= sonypi_misc_open,
	.release	= sonypi_misc_release,
	.fasync		= sonypi_misc_fasync,
	.unlocked_ioctl	= sonypi_misc_ioctl,
	.llseek		= noop_llseek,
};

static struct miscdevice sonypi_misc_device = {
	.minor		= MISC_DYNAMIC_MINOR,
	.name		= "sonypi",
	.fops		= &sonypi_misc_fops,
};

static void sonypi_compat_report_event(u8 event)
{
	kfifo_in_locked(&sonypi_compat.fifo, (unsigned char *)&event,
			sizeof(event), &sonypi_compat.fifo_lock);
	kill_fasync(&sonypi_compat.fifo_async, SIGIO, POLL_IN);
	wake_up_interruptible(&sonypi_compat.fifo_proc_list);
}

static int sonypi_compat_init(void)
{
	int error;

	spin_lock_init(&sonypi_compat.fifo_lock);
	error =
	 kfifo_alloc(&sonypi_compat.fifo, SONY_LAPTOP_BUF_SIZE, GFP_KERNEL);
	if (error) {
		pr_err("kfifo_alloc failed\n");
		return error;
	}

	init_waitqueue_head(&sonypi_compat.fifo_proc_list);

	if (minor != -1)
		sonypi_misc_device.minor = minor;
	error = misc_register(&sonypi_misc_device);
	if (error) {
		pr_err("misc_register failed\n");
		goto err_free_kfifo;
	}
	if (minor == -1)
		pr_info("device allocated minor is %d\n",
			sonypi_misc_device.minor);

	return 0;

err_free_kfifo:
	kfifo_free(&sonypi_compat.fifo);
	return error;
}

static void sonypi_compat_exit(void)
{
	misc_deregister(&sonypi_misc_device);
	kfifo_free(&sonypi_compat.fifo);
}
#else
static int sonypi_compat_init(void) { return 0; }
static void sonypi_compat_exit(void) { }
static void sonypi_compat_report_event(u8 event) { }
#endif /* CONFIG_SONYPI_COMPAT */

/*
 * ACPI callbacks
 */
static acpi_status
sony_pic_read_possible_resource(struct acpi_resource *resource, void *context)
{
	u32 i;
	struct sony_pic_dev *dev = (struct sony_pic_dev *)context;

	switch (resource->type) {
	case ACPI_RESOURCE_TYPE_START_DEPENDENT:
		{
			/* start IO enumeration */
			struct sony_pic_ioport *ioport = kzalloc(sizeof(*ioport), GFP_KERNEL);
			if (!ioport)
				return AE_ERROR;

			list_add(&ioport->list, &dev->ioports);
			return AE_OK;
		}

	case ACPI_RESOURCE_TYPE_END_DEPENDENT:
		/* end IO enumeration */
		return AE_OK;

	case ACPI_RESOURCE_TYPE_IRQ:
		{
			struct acpi_resource_irq *p = &resource->data.irq;
			struct sony_pic_irq *interrupt = NULL;
			if (!p || !p->interrupt_count) {
				/*
				 * IRQ descriptors may have no IRQ# bits set,
				 * particularly those those w/ _STA disabled
				 */
				dprintk("Blank IRQ resource\n");
				return AE_OK;
			}
			for (i = 0; i < p->interrupt_count; i++) {
				if (!p->interrupts[i]) {
					pr_warn("Invalid IRQ %d\n",
						p->interrupts[i]);
					continue;
				}
				interrupt = kzalloc(sizeof(*interrupt),
						GFP_KERNEL);
				if (!interrupt)
					return AE_ERROR;

				list_add(&interrupt->list, &dev->interrupts);
				interrupt->irq.triggering = p->triggering;
				interrupt->irq.polarity = p->polarity;
				interrupt->irq.sharable = p->sharable;
				interrupt->irq.interrupt_count = 1;
				interrupt->irq.interrupts[0] = p->interrupts[i];
			}
			return AE_OK;
		}
	case ACPI_RESOURCE_TYPE_IO:
		{
			struct acpi_resource_io *io = &resource->data.io;
			struct sony_pic_ioport *ioport =
				list_first_entry(&dev->ioports, struct sony_pic_ioport, list);
			if (!io) {
				dprintk("Blank IO resource\n");
				return AE_OK;
			}

			if (!ioport->io1.minimum) {
				memcpy(&ioport->io1, io, sizeof(*io));
				dprintk("IO1 at 0x%.4x (0x%.2x)\n", ioport->io1.minimum,
						ioport->io1.address_length);
			}
			else if (!ioport->io2.minimum) {
				memcpy(&ioport->io2, io, sizeof(*io));
				dprintk("IO2 at 0x%.4x (0x%.2x)\n", ioport->io2.minimum,
						ioport->io2.address_length);
			}
			else {
				pr_err("Unknown SPIC Type, more than 2 IO Ports\n");
				return AE_ERROR;
			}
			return AE_OK;
		}
	default:
		dprintk("Resource %d isn't an IRQ nor an IO port\n",
			resource->type);

	case ACPI_RESOURCE_TYPE_END_TAG:
		return AE_OK;
	}
	return AE_CTRL_TERMINATE;
}

static int sony_pic_possible_resources(struct acpi_device *device)
{
	int result = 0;
	acpi_status status = AE_OK;

	if (!device)
		return -EINVAL;

	/* get device status */
	/* see acpi_pci_link_get_current acpi_pci_link_get_possible */
	dprintk("Evaluating _STA\n");
	result = acpi_bus_get_status(device);
	if (result) {
		pr_warn("Unable to read status\n");
		goto end;
	}

	if (!device->status.enabled)
		dprintk("Device disabled\n");
	else
		dprintk("Device enabled\n");

	/*
	 * Query and parse 'method'
	 */
	dprintk("Evaluating %s\n", METHOD_NAME__PRS);
	status = acpi_walk_resources(device->handle, METHOD_NAME__PRS,
			sony_pic_read_possible_resource, &spic_dev);
	if (ACPI_FAILURE(status)) {
		pr_warn("Failure evaluating %s\n", METHOD_NAME__PRS);
		result = -ENODEV;
	}
end:
	return result;
}

/*
 *  Disable the spic device by calling its _DIS method
 */
static int sony_pic_disable(struct acpi_device *device)
{
	acpi_status ret = acpi_evaluate_object(device->handle, "_DIS", NULL,
					       NULL);

	if (ACPI_FAILURE(ret) && ret != AE_NOT_FOUND)
		return -ENXIO;

	dprintk("Device disabled\n");
	return 0;
}


/*
 *  Based on drivers/acpi/pci_link.c:acpi_pci_link_set
 *
 *  Call _SRS to set current resources
 */
static int sony_pic_enable(struct acpi_device *device,
		struct sony_pic_ioport *ioport, struct sony_pic_irq *irq)
{
	acpi_status status;
	int result = 0;
	/* Type 1 resource layout is:
	 *    IO
	 *    IO
	 *    IRQNoFlags
	 *    End
	 *
	 * Type 2 and 3 resource layout is:
	 *    IO
	 *    IRQNoFlags
	 *    End
	 */
	struct {
		struct acpi_resource res1;
		struct acpi_resource res2;
		struct acpi_resource res3;
		struct acpi_resource res4;
	} *resource;
	struct acpi_buffer buffer = { 0, NULL };

	if (!ioport || !irq)
		return -EINVAL;

	/* init acpi_buffer */
	resource = kzalloc(sizeof(*resource) + 1, GFP_KERNEL);
	if (!resource)
		return -ENOMEM;

	buffer.length = sizeof(*resource) + 1;
	buffer.pointer = resource;

	/* setup Type 1 resources */
	if (spic_dev.model == SONYPI_DEVICE_TYPE1) {

		/* setup io resources */
		resource->res1.type = ACPI_RESOURCE_TYPE_IO;
		resource->res1.length = sizeof(struct acpi_resource);
		memcpy(&resource->res1.data.io, &ioport->io1,
				sizeof(struct acpi_resource_io));

		resource->res2.type = ACPI_RESOURCE_TYPE_IO;
		resource->res2.length = sizeof(struct acpi_resource);
		memcpy(&resource->res2.data.io, &ioport->io2,
				sizeof(struct acpi_resource_io));

		/* setup irq resource */
		resource->res3.type = ACPI_RESOURCE_TYPE_IRQ;
		resource->res3.length = sizeof(struct acpi_resource);
		memcpy(&resource->res3.data.irq, &irq->irq,
				sizeof(struct acpi_resource_irq));
		/* we requested a shared irq */
		resource->res3.data.irq.sharable = ACPI_SHARED;

		resource->res4.type = ACPI_RESOURCE_TYPE_END_TAG;

	}
	/* setup Type 2/3 resources */
	else {
		/* setup io resource */
		resource->res1.type = ACPI_RESOURCE_TYPE_IO;
		resource->res1.length = sizeof(struct acpi_resource);
		memcpy(&resource->res1.data.io, &ioport->io1,
				sizeof(struct acpi_resource_io));

		/* setup irq resource */
		resource->res2.type = ACPI_RESOURCE_TYPE_IRQ;
		resource->res2.length = sizeof(struct acpi_resource);
		memcpy(&resource->res2.data.irq, &irq->irq,
				sizeof(struct acpi_resource_irq));
		/* we requested a shared irq */
		resource->res2.data.irq.sharable = ACPI_SHARED;

		resource->res3.type = ACPI_RESOURCE_TYPE_END_TAG;
	}

	/* Attempt to set the resource */
	dprintk("Evaluating _SRS\n");
	status = acpi_set_current_resources(device->handle, &buffer);

	/* check for total failure */
	if (ACPI_FAILURE(status)) {
		pr_err("Error evaluating _SRS\n");
		result = -ENODEV;
		goto end;
	}

	/* Necessary device initializations calls (from sonypi) */
	sony_pic_call1(0x82);
	sony_pic_call2(0x81, 0xff);
	sony_pic_call1(compat ? 0x92 : 0x82);

end:
	kfree(resource);
	return result;
}

/*****************
 *
 * ISR: some event is available
 *
 *****************/
static irqreturn_t sony_pic_irq(int irq, void *dev_id)
{
	int i, j;
	u8 ev = 0;
	u8 data_mask = 0;
	u8 device_event = 0;

	struct sony_pic_dev *dev = (struct sony_pic_dev *) dev_id;

	ev = inb_p(dev->cur_ioport->io1.minimum);
	if (dev->cur_ioport->io2.minimum)
		data_mask = inb_p(dev->cur_ioport->io2.minimum);
	else
		data_mask = inb_p(dev->cur_ioport->io1.minimum +
				dev->evport_offset);

	dprintk("event ([%.2x] [%.2x]) at port 0x%.4x(+0x%.2x)\n",
			ev, data_mask, dev->cur_ioport->io1.minimum,
			dev->evport_offset);

	if (ev == 0x00 || ev == 0xff)
		return IRQ_HANDLED;

	for (i = 0; dev->event_types[i].mask; i++) {

		if ((data_mask & dev->event_types[i].data) !=
		    dev->event_types[i].data)
			continue;

		if (!(mask & dev->event_types[i].mask))
			continue;

		for (j = 0; dev->event_types[i].events[j].event; j++) {
			if (ev == dev->event_types[i].events[j].data) {
				device_event =
					dev->event_types[i].events[j].event;
				/* some events may require ignoring */
				if (!device_event)
					return IRQ_HANDLED;
				goto found;
			}
		}
	}
	/* Still not able to decode the event try to pass
	 * it over to the minidriver
	 */
	if (dev->handle_irq && dev->handle_irq(data_mask, ev) == 0)
		return IRQ_HANDLED;

	dprintk("unknown event ([%.2x] [%.2x]) at port 0x%.4x(+0x%.2x)\n",
			ev, data_mask, dev->cur_ioport->io1.minimum,
			dev->evport_offset);
	return IRQ_HANDLED;

found:
	sony_laptop_report_input_event(device_event);
	acpi_bus_generate_proc_event(dev->acpi_dev, 1, device_event);
	sonypi_compat_report_event(device_event);
	return IRQ_HANDLED;
}

/*****************
 *
 *  ACPI driver
 *
 *****************/
static int sony_pic_remove(struct acpi_device *device, int type)
{
	struct sony_pic_ioport *io, *tmp_io;
	struct sony_pic_irq *irq, *tmp_irq;

	if (sony_pic_disable(device)) {
		pr_err("Couldn't disable device\n");
		return -ENXIO;
	}

	free_irq(spic_dev.cur_irq->irq.interrupts[0], &spic_dev);
	release_region(spic_dev.cur_ioport->io1.minimum,
			spic_dev.cur_ioport->io1.address_length);
	if (spic_dev.cur_ioport->io2.minimum)
		release_region(spic_dev.cur_ioport->io2.minimum,
				spic_dev.cur_ioport->io2.address_length);

	sonypi_compat_exit();

	sony_laptop_remove_input();

	/* pf attrs */
	sysfs_remove_group(&sony_pf_device->dev.kobj, &spic_attribute_group);
	sony_pf_remove();

	list_for_each_entry_safe(io, tmp_io, &spic_dev.ioports, list) {
		list_del(&io->list);
		kfree(io);
	}
	list_for_each_entry_safe(irq, tmp_irq, &spic_dev.interrupts, list) {
		list_del(&irq->list);
		kfree(irq);
	}
	spic_dev.cur_ioport = NULL;
	spic_dev.cur_irq = NULL;

	dprintk(SONY_PIC_DRIVER_NAME " removed.\n");
	return 0;
}

static int sony_pic_add(struct acpi_device *device)
{
	int result;
	struct sony_pic_ioport *io, *tmp_io;
	struct sony_pic_irq *irq, *tmp_irq;

	pr_info("%s v%s\n", SONY_PIC_DRIVER_NAME, SONY_LAPTOP_DRIVER_VERSION);

	spic_dev.acpi_dev = device;
	strcpy(acpi_device_class(device), "sony/hotkey");
	sony_pic_detect_device_type(&spic_dev);
	mutex_init(&spic_dev.lock);

	/* read _PRS resources */
	result = sony_pic_possible_resources(device);
	if (result) {
		pr_err("Unable to read possible resources\n");
		goto err_free_resources;
	}

	/* setup input devices and helper fifo */
	result = sony_laptop_setup_input(device);
	if (result) {
		pr_err("Unable to create input devices\n");
		goto err_free_resources;
	}

	if (sonypi_compat_init())
		goto err_remove_input;

	/* request io port */
	list_for_each_entry_reverse(io, &spic_dev.ioports, list) {
		if (request_region(io->io1.minimum, io->io1.address_length,
					"Sony Programmable I/O Device")) {
			dprintk("I/O port1: 0x%.4x (0x%.4x) + 0x%.2x\n",
					io->io1.minimum, io->io1.maximum,
					io->io1.address_length);
			/* Type 1 have 2 ioports */
			if (io->io2.minimum) {
				if (request_region(io->io2.minimum,
						io->io2.address_length,
						"Sony Programmable I/O Device")) {
					dprintk("I/O port2: 0x%.4x (0x%.4x) + 0x%.2x\n",
							io->io2.minimum, io->io2.maximum,
							io->io2.address_length);
					spic_dev.cur_ioport = io;
					break;
				}
				else {
					dprintk("Unable to get I/O port2: "
							"0x%.4x (0x%.4x) + 0x%.2x\n",
							io->io2.minimum, io->io2.maximum,
							io->io2.address_length);
					release_region(io->io1.minimum,
							io->io1.address_length);
				}
			}
			else {
				spic_dev.cur_ioport = io;
				break;
			}
		}
	}
	if (!spic_dev.cur_ioport) {
		pr_err("Failed to request_region\n");
		result = -ENODEV;
		goto err_remove_compat;
	}

	/* request IRQ */
	list_for_each_entry_reverse(irq, &spic_dev.interrupts, list) {
		if (!request_irq(irq->irq.interrupts[0], sony_pic_irq,
					IRQF_DISABLED, "sony-laptop", &spic_dev)) {
			dprintk("IRQ: %d - triggering: %d - "
					"polarity: %d - shr: %d\n",
					irq->irq.interrupts[0],
					irq->irq.triggering,
					irq->irq.polarity,
					irq->irq.sharable);
			spic_dev.cur_irq = irq;
			break;
		}
	}
	if (!spic_dev.cur_irq) {
		pr_err("Failed to request_irq\n");
		result = -ENODEV;
		goto err_release_region;
	}

	/* set resource status _SRS */
	result = sony_pic_enable(device, spic_dev.cur_ioport, spic_dev.cur_irq);
	if (result) {
		pr_err("Couldn't enable device\n");
		goto err_free_irq;
	}

	spic_dev.bluetooth_power = -1;
	/* create device attributes */
	result = sony_pf_add();
	if (result)
		goto err_disable_device;

	result = sysfs_create_group(&sony_pf_device->dev.kobj, &spic_attribute_group);
	if (result)
		goto err_remove_pf;

	return 0;

err_remove_pf:
	sony_pf_remove();

err_disable_device:
	sony_pic_disable(device);

err_free_irq:
	free_irq(spic_dev.cur_irq->irq.interrupts[0], &spic_dev);

err_release_region:
	release_region(spic_dev.cur_ioport->io1.minimum,
			spic_dev.cur_ioport->io1.address_length);
	if (spic_dev.cur_ioport->io2.minimum)
		release_region(spic_dev.cur_ioport->io2.minimum,
				spic_dev.cur_ioport->io2.address_length);

err_remove_compat:
	sonypi_compat_exit();

err_remove_input:
	sony_laptop_remove_input();

err_free_resources:
	list_for_each_entry_safe(io, tmp_io, &spic_dev.ioports, list) {
		list_del(&io->list);
		kfree(io);
	}
	list_for_each_entry_safe(irq, tmp_irq, &spic_dev.interrupts, list) {
		list_del(&irq->list);
		kfree(irq);
	}
	spic_dev.cur_ioport = NULL;
	spic_dev.cur_irq = NULL;

	return result;
}

static int sony_pic_suspend(struct acpi_device *device, pm_message_t state)
{
	if (sony_pic_disable(device))
		return -ENXIO;
	return 0;
}

static int sony_pic_resume(struct acpi_device *device)
{
	sony_pic_enable(device, spic_dev.cur_ioport, spic_dev.cur_irq);
	return 0;
}

static const struct acpi_device_id sony_pic_device_ids[] = {
	{SONY_PIC_HID, 0},
	{"", 0},
};

static struct acpi_driver sony_pic_driver = {
	.name = SONY_PIC_DRIVER_NAME,
	.class = SONY_PIC_CLASS,
	.ids = sony_pic_device_ids,
	.owner = THIS_MODULE,
	.ops = {
		.add = sony_pic_add,
		.remove = sony_pic_remove,
		.suspend = sony_pic_suspend,
		.resume = sony_pic_resume,
		},
};

static struct dmi_system_id __initdata sonypi_dmi_table[] = {
	{
		.ident = "Sony Vaio",
		.matches = {
			DMI_MATCH(DMI_SYS_VENDOR, "Sony Corporation"),
			DMI_MATCH(DMI_PRODUCT_NAME, "PCG-"),
		},
	},
	{
		.ident = "Sony Vaio",
		.matches = {
			DMI_MATCH(DMI_SYS_VENDOR, "Sony Corporation"),
			DMI_MATCH(DMI_PRODUCT_NAME, "VGN-"),
		},
	},
	{ }
};

static int __init sony_laptop_init(void)
{
	int result;

	if (!no_spic && dmi_check_system(sonypi_dmi_table)) {
		result = acpi_bus_register_driver(&sony_pic_driver);
		if (result) {
			pr_err("Unable to register SPIC driver\n");
			goto out;
		}
		spic_drv_registered = 1;
	}

	result = acpi_bus_register_driver(&sony_nc_driver);
	if (result) {
		pr_err("Unable to register SNC driver\n");
		goto out_unregister_pic;
	}

	return 0;

out_unregister_pic:
	if (spic_drv_registered)
		acpi_bus_unregister_driver(&sony_pic_driver);
out:
	return result;
}

static void __exit sony_laptop_exit(void)
{
	acpi_bus_unregister_driver(&sony_nc_driver);
	if (spic_drv_registered)
		acpi_bus_unregister_driver(&sony_pic_driver);
}

module_init(sony_laptop_init);
module_exit(sony_laptop_exit);<|MERGE_RESOLUTION|>--- conflicted
+++ resolved
@@ -962,10 +962,6 @@
 static int sony_nc_get_brightness_ng(struct backlight_device *bd)
 {
 	int result;
-<<<<<<< HEAD
-	int *handle = (int *)bl_get_data(bd);
-=======
->>>>>>> 56299378
 	struct sony_backlight_props *sdev =
 		(struct sony_backlight_props *)bl_get_data(bd);
 
@@ -977,10 +973,6 @@
 static int sony_nc_update_status_ng(struct backlight_device *bd)
 {
 	int value, result;
-<<<<<<< HEAD
-	int *handle = (int *)bl_get_data(bd);
-=======
->>>>>>> 56299378
 	struct sony_backlight_props *sdev =
 		(struct sony_backlight_props *)bl_get_data(bd);
 
@@ -1667,11 +1659,7 @@
 						      ops, &props);
 
 	if (IS_ERR(sony_bl_props.dev)) {
-<<<<<<< HEAD
-		pr_warn(DRV_PFX "unable to register backlight device\n");
-=======
 		pr_warn("unable to register backlight device\n");
->>>>>>> 56299378
 		sony_bl_props.dev = NULL;
 	} else
 		sony_bl_props.dev->props.brightness =
