// SPDX-License-Identifier: GPL-2.0
#include <linux/init.h>
#include <linux/module.h>
#include <linux/uaccess.h>
#include <linux/bpfilter.h>
#include <uapi/linux/bpf.h>
#include <linux/wait.h>
#include <linux/kmod.h>
#include <linux/fs.h>
#include <linux/file.h>

struct bpfilter_umh_ops bpfilter_ops;
EXPORT_SYMBOL_GPL(bpfilter_ops);

static void bpfilter_umh_cleanup(struct umh_info *info)
{
	mutex_lock(&bpfilter_ops.lock);
	bpfilter_ops.stop = true;
	fput(info->pipe_to_umh);
	fput(info->pipe_from_umh);
	info->pid = 0;
	mutex_unlock(&bpfilter_ops.lock);
}

static int bpfilter_mbox_request(struct sock *sk, int optname,
				 char __user *optval,
				 unsigned int optlen, bool is_set)
{
	int err;
	mutex_lock(&bpfilter_ops.lock);
	if (!bpfilter_ops.sockopt) {
		mutex_unlock(&bpfilter_ops.lock);
<<<<<<< HEAD
		err = request_module("bpfilter");
=======
		request_module("bpfilter");
>>>>>>> 0ecfebd2
		mutex_lock(&bpfilter_ops.lock);

		if (!bpfilter_ops.sockopt) {
			err = -ENOPROTOOPT;
			goto out;
		}
	}
	if (bpfilter_ops.stop) {
		err = bpfilter_ops.start();
		if (err)
			goto out;
<<<<<<< HEAD
		if (!bpfilter_ops.sockopt) {
			err = -ECHILD;
			goto out;
		}
	}
	if (bpfilter_ops.stop) {
		err = bpfilter_ops.start();
		if (err)
			goto out;
	}
=======
	}
>>>>>>> 0ecfebd2
	err = bpfilter_ops.sockopt(sk, optname, optval, optlen, is_set);
out:
	mutex_unlock(&bpfilter_ops.lock);
	return err;
}

int bpfilter_ip_set_sockopt(struct sock *sk, int optname, char __user *optval,
			    unsigned int optlen)
{
	return bpfilter_mbox_request(sk, optname, optval, optlen, true);
}

int bpfilter_ip_get_sockopt(struct sock *sk, int optname, char __user *optval,
			    int __user *optlen)
{
	int len;

	if (get_user(len, optlen))
		return -EFAULT;

	return bpfilter_mbox_request(sk, optname, optval, len, false);
}

static int __init bpfilter_sockopt_init(void)
{
	mutex_init(&bpfilter_ops.lock);
	bpfilter_ops.stop = true;
	bpfilter_ops.info.cmdline = "bpfilter_umh";
	bpfilter_ops.info.cleanup = &bpfilter_umh_cleanup;

	return 0;
}
<<<<<<< HEAD

module_init(bpfilter_sockopt_init);
=======
device_initcall(bpfilter_sockopt_init);
>>>>>>> 0ecfebd2
<|MERGE_RESOLUTION|>--- conflicted
+++ resolved
@@ -30,11 +30,7 @@
 	mutex_lock(&bpfilter_ops.lock);
 	if (!bpfilter_ops.sockopt) {
 		mutex_unlock(&bpfilter_ops.lock);
-<<<<<<< HEAD
-		err = request_module("bpfilter");
-=======
 		request_module("bpfilter");
->>>>>>> 0ecfebd2
 		mutex_lock(&bpfilter_ops.lock);
 
 		if (!bpfilter_ops.sockopt) {
@@ -46,20 +42,7 @@
 		err = bpfilter_ops.start();
 		if (err)
 			goto out;
-<<<<<<< HEAD
-		if (!bpfilter_ops.sockopt) {
-			err = -ECHILD;
-			goto out;
-		}
 	}
-	if (bpfilter_ops.stop) {
-		err = bpfilter_ops.start();
-		if (err)
-			goto out;
-	}
-=======
-	}
->>>>>>> 0ecfebd2
 	err = bpfilter_ops.sockopt(sk, optname, optval, optlen, is_set);
 out:
 	mutex_unlock(&bpfilter_ops.lock);
@@ -92,9 +75,4 @@
 
 	return 0;
 }
-<<<<<<< HEAD
-
-module_init(bpfilter_sockopt_init);
-=======
-device_initcall(bpfilter_sockopt_init);
->>>>>>> 0ecfebd2
+device_initcall(bpfilter_sockopt_init);